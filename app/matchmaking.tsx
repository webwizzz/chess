import React, { useEffect, useState } from "react";
<<<<<<< HEAD
import { Image, Text, View } from "react-native";
import { Socket } from "socket.io-client";
import { getSocketInstance } from "../utils/socketManager";

export default function MatchMaking({ route, navigation }: any) {
=======
import { ActivityIndicator, Image, Text, View } from "react-native";
import { useRouter, useLocalSearchParams } from "expo-router";

export default function MatchMaking() {
  const router = useRouter();
  const { variant } = useLocalSearchParams();
>>>>>>> ffba23ce
  const [opponent, setOpponent] = useState<string | null>(null);
  const [timer, setTimer] = useState(0);
  const [socket, setSocket] = useState<Socket | null>(null);

  useEffect(() => {
<<<<<<< HEAD
    // Always get a connected socket instance
    const existingSocket = getSocketInstance();
    if (existingSocket) {
      setSocket(existingSocket);
      console.log("Using existing socket instance");
      // Debug: Log socket details
      console.log("Socket namespace:", existingSocket.nsp);
      console.log("Socket id:", existingSocket.id);
      console.log("Socket connected:", existingSocket.connected);
      // Listen for all events for debugging
      existingSocket.onAny((event: string, ...args: any[]) => {
        console.log("[SOCKET EVENT]", event, args);
      });
    } else {
      alert("Connection failed");
    }
  }, []);

  useEffect(() => {
    if (!socket) return;

    socket.on("queue:matched", (response) => {
        console.log("Received initialContextResponse:", response);
        setOpponent(response.opponent.name);
        setTimer(0); // Reset timer when match is found
      });
    socket.on("queue:error", (response) => {
        console.log("Received initialContextResponse:", response);
        setOpponent(null);
        setTimer(0); // Reset timer on error
        alert(response.error || "An error occurred while matching");
      });

=======
    // Simulate matchmaking delay
    const interval = setInterval(() => setTimer(t => t + 1), 1000);
    const timeout = setTimeout(async () => {
      setOpponent("Lader (Opponent)");
      clearInterval(interval);
      // Simulate session creation
      await new Promise(res => setTimeout(res, 1000));
      // After matchmaking and session creation, redirect based on variant
      if (variant === "Classic Chess") {
        router.replace("/Classic");
      } else if (variant === "Decay chess") {
        router.replace("/Decay");
      }
    }, 4000); // 4 seconds for demo
>>>>>>> ffba23ce
    return () => {
      socket.off("queue:matched",  (response) => {
        console.log("Received initialContextResponse:", response);
        setOpponent(response.opponent.name);
        setTimer(0); // Reset timer when match is found
      });
      socket.off("queue:error", (response) => {
        console.log("Received initialContextResponse:", response);
        setOpponent(null);
        setTimer(0); // Reset timer on error
        alert(response.error || "An error occurred while matching");
      });
    };
  }, [socket]);

//  useEffect(() => {
//     // Simulate matchmaking delay
//     const interval = setInterval(() => setTimer(t => t + 1), 1000);
//     const timeout = setTimeout(async () => {
//       setOpponent("Lader (Opponent)");
//       clearInterval(interval);
//       // Simulate session creation
//       await new Promise(res => setTimeout(res, 1000));
//       // After matchmaking and session creation, redirect based on variant
//       // if (variant === "Classic Chess") {
//       //   router.replace("/Classic");
//       // } else if (variant === "Decay chess") {
//       //   router.replace("/Decay");
//       // }
//     }, 4000); // 4 seconds for demo
//     return () => {
//       clearTimeout(timeout);
//       clearInterval(interval);
//     };
//   }, []);

  return (
    <View style={{ flex: 1, backgroundColor: "#23272A", justifyContent: "center", alignItems: "center", padding: 20 }}>
      <Text style={{ color: "#fff", fontSize: 28, fontWeight: "bold", marginBottom: 32 }}>Matchmaking...</Text>
      <View style={{ flexDirection: "row", alignItems: "center", justifyContent: "center", width: "100%" }}>
        {/* User Side */}
        <View style={{ alignItems: "center", flex: 1 }}>
          <Image source={{ uri: "https://ui-avatars.com/api/?name=You&background=00A862&color=fff&size=128" }} style={{ width: 64, height: 64, borderRadius: 32, marginBottom: 8 }} />
          <Text style={{ color: "#fff", fontSize: 18, fontWeight: "bold" }}>You</Text>
        </View>
        {/* VS */}
        <View style={{ alignItems: "center", flex: 0.5 }}>
          <Text style={{ color: "#b0b3b8", fontSize: 22, fontWeight: "bold" }}>VS</Text>
        </View>
        {/* Opponent Side */}
        <View style={{ alignItems: "center", flex: 1 }}>
          <Image source={{ uri: opponent ? "https://ui-avatars.com/api/?name=Lader&background=2C2F33&color=fff&size=128" : "https://cdn-icons-png.flaticon.com/512/189/189792.png" }} style={{ width: 64, height: 64, borderRadius: 32, marginBottom: 8, opacity: opponent ? 1 : 0.5 }} />
          <Text style={{ color: opponent ? "#fff" : "#b0b3b8", fontSize: 18, fontWeight: "bold" }}>{opponent || "Searching..."}</Text>
        </View>
      </View>
      {/* {!opponent && (
        <View style={{ marginTop: 40, alignItems: "center" }}>
          <ActivityIndicator size="large" color="#00A862" />
          <Text style={{ color: "#b0b3b8", fontSize: 16, marginTop: 12 }}>Finding an opponent... ({timer}s)</Text>
        </View>
      )} */}
      {opponent && (
        <View style={{ marginTop: 40, alignItems: "center" }}>
          <Text style={{ color: "#00A862", fontSize: 20, fontWeight: "bold" }}>Match Found!</Text>
        </View>
      )}
    </View>
  );
}<|MERGE_RESOLUTION|>--- conflicted
+++ resolved
@@ -1,24 +1,17 @@
 import React, { useEffect, useState } from "react";
-<<<<<<< HEAD
-import { Image, Text, View } from "react-native";
+import { ActivityIndicator, Image, Text, View } from "react-native";
+import { useRouter, useLocalSearchParams } from "expo-router";
 import { Socket } from "socket.io-client";
 import { getSocketInstance } from "../utils/socketManager";
-
-export default function MatchMaking({ route, navigation }: any) {
-=======
-import { ActivityIndicator, Image, Text, View } from "react-native";
-import { useRouter, useLocalSearchParams } from "expo-router";
 
 export default function MatchMaking() {
   const router = useRouter();
   const { variant } = useLocalSearchParams();
->>>>>>> ffba23ce
   const [opponent, setOpponent] = useState<string | null>(null);
   const [timer, setTimer] = useState(0);
   const [socket, setSocket] = useState<Socket | null>(null);
 
   useEffect(() => {
-<<<<<<< HEAD
     // Always get a connected socket instance
     const existingSocket = getSocketInstance();
     if (existingSocket) {
@@ -52,22 +45,6 @@
         alert(response.error || "An error occurred while matching");
       });
 
-=======
-    // Simulate matchmaking delay
-    const interval = setInterval(() => setTimer(t => t + 1), 1000);
-    const timeout = setTimeout(async () => {
-      setOpponent("Lader (Opponent)");
-      clearInterval(interval);
-      // Simulate session creation
-      await new Promise(res => setTimeout(res, 1000));
-      // After matchmaking and session creation, redirect based on variant
-      if (variant === "Classic Chess") {
-        router.replace("/Classic");
-      } else if (variant === "Decay chess") {
-        router.replace("/Decay");
-      }
-    }, 4000); // 4 seconds for demo
->>>>>>> ffba23ce
     return () => {
       socket.off("queue:matched",  (response) => {
         console.log("Received initialContextResponse:", response);

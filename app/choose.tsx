import { getSocket } from "@/utils/socketManager";
import AsyncStorage from "@react-native-async-storage/async-storage";
import { useRouter } from "expo-router";
import React, { useEffect, useState } from "react";
import { ActivityIndicator, Dimensions, ScrollView, Text, TouchableOpacity, View } from "react-native";

export default function Choose() {
  const { width } = Dimensions.get("window");
  const router = useRouter();
  const cardWidth = width > 400 ? 360 : width - 40;

  const variants = [
    {
      title: "Classic Chess",
      description: "Pieces decay after a set number of moves. Adapt your strategy!",
    },
    {
      title: "Decay chess",
      description: "Each piece has a point value. Score 6 points to win!",
    },
    {
      title: "Crazyhouse with Timer",
      description: "Captured pieces return to your hand. Play fast!",
    },
    {
      title: "Classic",
      description: "The traditional chess game with no special rules.",
    }
  ];

  const [userId, setUserId] = useState<string | null>(null);
  const [socketConnecting, setSocketConnecting] = useState(false);

  useEffect(() => {
    const init = async () => {
      try {
        const storedUser = await AsyncStorage.getItem("user");
        if (storedUser) {
          const parsedUser = JSON.parse(storedUser);
          setUserId(parsedUser._id);
        }
      } catch (err) {
        console.error("Error initializing user:", err);
        alert("Connection failed!");
      }
    };
    init();
  }, []);

  const handleVariantSelect = async (variant: string) => {
    if (!userId) return;

    setSocketConnecting(true);
    const socketInstance = getSocket(userId, "matchmaking");

    socketInstance.connect();

    socketInstance.on("connect", () => {
      socketInstance.emit("queue:join", { userId, variant });
      setSocketConnecting(false);
      router.replace({ pathname: "/matchmaking", params: { variant } });
    });

    socketInstance.on("connect_error", () => {
      alert("Failed to connect to server!");
      setSocketConnecting(false);
    });
  };

  return (
    <ScrollView
      contentContainerStyle={{
        flexGrow: 1,
        backgroundColor: "#23272A",
        justifyContent: "center",
        alignItems: "center",
        padding: 20,
      }}
    >
      <Text
        style={{
          color: "#fff",
          fontSize: 28,
          fontWeight: "bold",
          marginBottom: 24,
          textAlign: "center",
        }}
      >
        Choose Your Variant
      </Text>

      {socketConnecting && (
        <View style={{ marginBottom: 32, alignItems: "center" }}>
          <ActivityIndicator size="large" color="#00A862" />
          <Text style={{ color: "#b0b3b8", fontSize: 16, marginTop: 12 }}>Connecting to server...</Text>
        </View>
      )}

      {variants.map((variant) => (
        <TouchableOpacity
          key={variant.title}
          style={{
            backgroundColor: "#2C2F33",
            borderRadius: 16,
            padding: 20,
            marginBottom: 20,
            width: cardWidth,
            alignItems: "center",
            opacity: userId && !socketConnecting ? 1 : 0.5,
            elevation: 3,
          }}
          activeOpacity={0.85}
<<<<<<< HEAD
          onPress={() => handleVariantSelect(variant.title)}
          disabled={!userId || socketConnecting}
=======
          onPress={() => {
            if (variant.title === "Classic Chess") {
              router.push({ pathname: "/ClassicTimeControl", params: { variant: variant.title } });
            } else {
              router.push({ pathname: "/matchmaking", params: { variant: variant.title } });
            }
          }}
>>>>>>> db24d7c5
        >
          <Text
            style={{
              color: "#00A862",
              fontSize: 22,
              fontWeight: "bold",
              marginBottom: 6,
              textAlign: "center",
            }}
          >
            {variant.title}
          </Text>
          <Text
            style={{
              color: "#b0b3b8",
              fontSize: 15,
              textAlign: "center",
            }}
          >
            {variant.description}
          </Text>
        </TouchableOpacity>
      ))}
    </ScrollView>
  );
}<|MERGE_RESOLUTION|>--- conflicted
+++ resolved
@@ -49,6 +49,10 @@
 
   const handleVariantSelect = async (variant: string) => {
     if (!userId) return;
+
+    // if (variant.title === "Classic") {
+    //   router.push({ pathname: "/ClassicTimeControl", params: { variant: variant.title } });
+    // }
 
     setSocketConnecting(true);
     const socketInstance = getSocket(userId, "matchmaking");
@@ -110,18 +114,8 @@
             elevation: 3,
           }}
           activeOpacity={0.85}
-<<<<<<< HEAD
           onPress={() => handleVariantSelect(variant.title)}
           disabled={!userId || socketConnecting}
-=======
-          onPress={() => {
-            if (variant.title === "Classic Chess") {
-              router.push({ pathname: "/ClassicTimeControl", params: { variant: variant.title } });
-            } else {
-              router.push({ pathname: "/matchmaking", params: { variant: variant.title } });
-            }
-          }}
->>>>>>> db24d7c5
         >
           <Text
             style={{

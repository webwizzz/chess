--- conflicted
+++ resolved
@@ -1,795 +1,789 @@
-"use client"
-
-import AsyncStorage from "@react-native-async-storage/async-storage"
-import { useRouter } from "expo-router"
-import { useCallback, useEffect, useState } from "react"
-import {
-  ActivityIndicator,
-  Alert,
-  Image,
-  Modal,
-  ScrollView,
-  StyleSheet,
-  Text,
-  TouchableOpacity,
-  View
-} from "react-native"
-import Svg, { Path } from "react-native-svg"
-import type { Socket } from "socket.io-client"
-<<<<<<< HEAD
-=======
-import { setNavigationVisibility } from "../utils/navigationState"
->>>>>>> 2521543a
-import { getSocket } from "../utils/socketManager"
-import ChessGame from "./chessboards/classic"
-import CrazyHouseChessGame from "./chessboards/crazyHouse"
-import DecayChessGame from "./chessboards/Decay"
-import SixPointerChessGame from "./chessboards/SixPointer"
-import VariantCard from "./components/VariantCard"
-
-// Re-use the GameState interface or import it if defined in a shared file
-interface GameState {
-  sessionId: string
-  variantName: string
-  subvariantName?: string
-  description: string
-  players: {
-    white: {
-      userId: string
-      username: string
-      rating: number
-      avatar: string | null
-      title: string | null
-    }
-    black: {
-      userId: string
-      username: string
-      rating: number
-      avatar: string | null
-      title: string | null
-    }
-  }
-  board: {
-    fen: string
-    position: string
-    activeColor: "white" | "black"
-    castlingRights: string
-    enPassantSquare: string
-    halfmoveClock: number
-    fullmoveNumber: number
-    whiteTime?: number
-    blackTime?: number
-    turnStartTimestamp?: number
-    lastMoveTimestamp?: number
-    moveHistory?: { from: string; to: string; [key: string]: any }[]
-    pocketedPieces: {
-      white: string[]
-      black: string[]
-    }
-    dropTimers?: {
-      white: { [piece: string]: number }
-      black: { [piece: string]: number }
-    }
-    gameStarted?: boolean
-    firstMoveTimestamp?: number
-    gameEnded?: boolean
-    endReason?: string | null
-    winner?: string | null
-    endTimestamp?: number | null
-  }
-  timeControl: {
-    type: string
-    baseTime: number
-    increment: number
-    timers: {
-      white: number
-      black: number
-    }
-    flagged: {
-      white: boolean
-      black: boolean
-    }
-  }
-  status: string
-  result: string
-  moves: string[]
-  moveCount: number
-  lastMove: string | null
-  gameState: {
-    check: boolean
-    checkmate: boolean
-    stalemate: boolean
-  }
-  userColor: {
-    [key: string]: "white" | "black"
-  }
-}
-
-interface TournamentOption {
-  title: string
-  description: string
-  action: string
-  rules: string
-  height: number
-}
-
-interface TournamentDetails {
-  id: string
-  name: string
-  capacity: number
-  startTime: number
-  duration: number
-  entryFee: number
-  prizePool: number
-  status: "open" | "in-progress" | "finished"
-  participantsCount: number
-  createdAt: number
-}
-
-
-export default function TournamentScreen() {
-  const router = useRouter()
-  const [socket, setSocket] = useState<Socket | null>(null)
-  const [activeTournament, setActiveTournament] = useState<TournamentDetails | null>(null)
-  const [isJoiningTournament, setIsJoiningTournament] = useState(false)
-  const [isTournamentQueueing, setIsTournamentQueueing] = useState(false)
-  const [opponent, setOpponent] = useState<string | null>(null)
-  const [timer, setTimer] = useState(0)
-  const [gameState, setGameState] = useState<GameState | null>(null)
-  const [isMatchFound, setIsMatchFound] = useState(false)
-  const [loading, setLoading] = useState(false)
-  const [gameSocket, setGameSocket] = useState<Socket | null>(null)
-  const [matchedVariant, setMatchedVariant] = useState<string | null>(null)
-  const [matchedSubvariant, setMatchedSubvariant] = useState<string | null>(null)
-  const [showRulesModal, setShowRulesModal] = useState(false)
-  const [selectedRulesTitle, setSelectedRulesTitle] = useState("")
-  const [selectedRulesContent, setSelectedRulesContent] = useState("")
-  const [userId, setUserId] = useState(null)
-  const [isConnecting, setIsConnecting] = useState(false)
-  const [activeButton, setActiveButton] = useState<string | null>(null)
-  const [tournamentSocket, setTournamentSocket] = useState<Socket | null>(null);
-  const [tournamentStatus, setTournamentStatus] = useState<'idle' | 'joining' | 'queuing' | 'matched'>('idle');
-
-  useEffect(() => {
-    const fetchUserId = async () => {
-      try {
-        const storedUser = await AsyncStorage.getItem("user");
-        if (storedUser) {
-          const user = JSON.parse(storedUser);
-          setUserId(user._id);
-        }
-        console.log("found user")
-      } catch (e) {
-        console.error("Error fetching user ID:", e);
-      }
-    };
-
-    fetchUserId();
-  }, [])
-
-  // Tournament option data
-  const tournamentOptions = [{
-    title: "Victory Rush",
-    description: activeTournament
-      ? `${activeTournament.name} - ${activeTournament.participantsCount}/${activeTournament.capacity} players`
-      : "Join the current active tournament",
-    action: "tournament",
-    rules: activeTournament
-      ? `Tournament: ${activeTournament.name}\nEntry Fee: ₹${activeTournament.entryFee}\nPrize Pool: ₹${activeTournament.prizePool}\nCapacity: ${activeTournament.capacity} players\nStatus: ${activeTournament.status.toUpperCase()}`
-      : "No active tournament available. Join to create or participate in tournaments.",
-    isMainCard: true,
-    image: require("../assets/ttt.png"),
-  }]
-
-  // Custom Info Icon Component
-  const InfoIcon = () => (
-    <Svg width="24" height="24" viewBox="0 0 100 100">
-      <Path
-        d="M 30.306641 17.960938 C 23.138641 17.960938 17.306641 23.792938 17.306641 30.960938 L 17.306641 69.960938 C 17.306641 77.128938 23.138641 82.960938 30.306641 82.960938 L 69.306641 82.960938 C 76.474641 82.960938 82.306641 77.128938 82.306641 69.960938 L 82.306641 30.960938 C 82.306641 23.791938 76.475641 17.960938 69.306641 17.960938 L 30.306641 17.960938 z M 30.306641 19.960938 L 69.306641 19.960938 C 75.371641 19.960938 80.306641 24.895937 80.306641 30.960938 L 80.306641 69.960938 C 80.306641 76.025937 75.371641 80.960938 69.306641 80.960938 L 30.306641 80.960938 C 24.241641 80.960938 19.306641 76.025937 19.306641 69.960938 L 19.306641 30.960938 C 19.306641 24.895937 24.241641 19.960938 30.306641 19.960938 z M 33.144531 22.960938 C 27.168531 22.960938 22.306641 27.822828 22.306641 33.798828 L 22.306641 67.123047 C 22.306641 73.099047 27.168531 77.960938 33.144531 77.960938 L 66.470703 77.960938 C 72.446703 77.960938 77.306641 73.099047 77.306641 67.123047 L 77.306641 48.460938 C 77.306641 48.183937 77.082641 47.960938 76.806641 47.960938 C 76.530641 47.960938 76.306641 48.184937 76.306641 48.460938 L 76.306641 67.123047 C 76.306641 72.547047 71.894703 76.960938 66.470703 76.960938 L 33.144531 76.960938 C 27.720531 76.960938 23.306641 72.547047 23.306641 67.123047 L 23.306641 33.798828 C 23.306641 28.374828 27.720531 23.960937 33.144531 23.960938 L 66.806641 23.960938 C 67.082641 23.960938 67.306641 23.736937 67.306641 23.460938 C 67.306641 23.184938 67.082641 22.960937 66.806641 22.960938 L 33.144531 22.960938 z M 50.128906 32.591797 C 48.861906 32.591797 47.751219 33.005266 46.824219 33.822266 C 45.881219 34.655266 45.402344 35.700734 45.402344 36.927734 C 45.402344 37.544734 45.534875 38.128156 45.796875 38.660156 C 46.050875 39.179156 46.393406 39.638344 46.816406 40.027344 C 47.236406 40.413344 47.733016 40.726031 48.291016 40.957031 C 48.856016 41.192031 49.474906 41.310547 50.128906 41.310547 C 51.434906 41.310547 52.551266 40.877484 53.447266 40.021484 C 54.348266 39.158484 54.804687 38.117734 54.804688 36.927734 C 54.804688 35.733734 54.336062 34.699562 53.414062 33.851562 C 52.503062 33.015563 51.398906 32.591797 50.128906 32.591797 z M 50.130859 33.591797 C 51.156859 33.591797 52.008281 33.918844 52.738281 34.589844 C 53.456281 35.249844 53.806641 36.014688 53.806641 36.929688 C 53.806641 37.848687 53.463812 38.624781 52.757812 39.300781 C 52.044812 39.982781 51.184859 40.3125 50.130859 40.3125 C 49.608859 40.3125 49.117828 40.220156 48.673828 40.035156 C 48.223828 39.848156 47.827141 39.599922 47.494141 39.294922 C 47.163141 38.990922 46.894312 38.630656 46.695312 38.222656 C 46.502313 37.826656 46.402344 37.391687 46.402344 36.929688 C 46.402344 35.988687 46.756328 35.216266 47.486328 34.572266 C 48.234328 33.911266 49.099859 33.591797 50.130859 33.591797 z M 76.806641 36.960938 C 76.530641 36.960938 76.306641 37.183937 76.306641 37.460938 L 76.306641 39.460938 C 76.306641 39.736938 76.530641 39.960938 76.806641 39.960938 C 77.082641 39.960938 77.306641 39.736937 77.306641 39.460938 L 76.306641 37.460938 C 77.306641 37.184937 77.082641 36.960938 76.806641 36.960938 z M 76.806641 40.960938 C 76.530641 40.960938 76.306641 41.184938 76.306641 41.460938 L 76.306641 45.460938 C 76.306641 45.736938 76.530641 45.960937 76.806641 45.960938 C 77.082641 45.960938 77.306641 45.736938 77.306641 45.460938 L 77.306641 41.460938 C 77.306641 41.183937 77.082641 40.960938 76.806641 40.960938 z M 42.757812 44.013672 C 42.481812 44.013672 42.257813 44.237672 42.257812 44.513672 L 42.257812 47.087891 C 42.257812 47.363891 42.481812 47.587891 42.757812 47.587891 C 46.390813 47.587891 46.390625 48.797313 46.390625 49.195312 L 46.390625 62.919922 C 46.390625 63.328922 46.390812 64.419922 42.757812 64.419922 C 42.481812 64.419922 42.257813 64.643922 42.257812 64.919922 L 42.257812 67.492188 C 42.257812 67.768187 42.481812 67.992188 42.757812 67.992188 L 57.765625 67.992188 C 58.041625 67.992188 58.265625 67.768187 58.265625 67.492188 L 58.265625 64.919922 C 58.265625 64.643922 58.041625 64.419922 57.765625 64.419922 C 56.038625 64.419922 54.931656 64.173406 54.472656 63.691406 C 54.282656 63.491406 54.20175 63.243156 54.21875 62.910156 L 54.21875 62.886719 L 54.21875 44.513672 C 54.21875 44.237672 53.99475 44.013672 53.71875 44.013672 L 42.757812 44.013672 z M 43.257812 45.013672 L 53.216797 45.013672 L 53.216797 62.876953 C 53.189797 63.479953 53.367094 63.985813 53.746094 64.382812 C 54.364094 65.031813 55.488625 65.361109 57.265625 65.412109 L 57.265625 66.992188 L 43.257812 66.992188 L 43.257812 65.414062 C 44.685812 65.383062 47.390625 65.121922 47.390625 62.919922 L 47.390625 49.195312 C 47.390625 47.560313 46.000812 46.687703 43.257812 46.595703 L 43.257812 45.013672 z"
-        fill="#fff"
-      />
-    </Svg>
-  )
-
-  // --- Matchmaking Timer Effect ---
-  useEffect(() => {
-    const interval = setInterval(() => {
-      setTimer((prev) => prev + 1)
-    }, 1000)
-
-    if (!isTournamentQueueing || opponent || isMatchFound) {
-      clearInterval(interval)
-      return
-    }
-
-    if (timer > 60 && timer % 30 === 0) {
-      Alert.alert(
-        "Still Searching...",
-        `No opponent found in ${timer} seconds. Do you want to continue waiting or leave the tournament?`,
-        [
-          { text: "Continue Waiting", style: "cancel" },
-          { text: "Leave Tournament", onPress: () => handleLeaveTournament() },
-        ],
-      )
-    }
-
-    return () => clearInterval(interval)
-  }, [timer, opponent, isMatchFound, isTournamentQueueing])
-
-  // --- Handlers ---
-  const handlePlay = useCallback(async () => {
-    try {
-      if (!userId) {
-        Alert.alert("Error", "User not identified.")
-        return
-      }
-
-      if (activeTournament && activeTournament.status !== "open") {
-        Alert.alert("Tournament Closed", "Tournament registration is closed.")
-        return
-      }
-
-      if (activeTournament && activeTournament.participantsCount >= activeTournament.capacity) {
-        Alert.alert("Tournament Full", "This tournament has reached its maximum capacity.")
-        return
-      }
-
-      setActiveButton("tournament")
-      setIsConnecting(true)
-      setTournamentStatus('joining')
-
-      // Create tournament socket connection
-      const tournamentSocketInstance = getSocket(userId, "matchmaking")
-      if (!tournamentSocketInstance) {
-        throw new Error("Failed to connect to tournament server")
-      }
-
-      // Set up tournament event listeners
-      tournamentSocketInstance.onAny((event: string, ...args: any[]) => {
-        console.log("[TOURNAMENT SOCKET EVENT]", event, args)
-      })
-
-      // Handle tournament join success
-      tournamentSocketInstance.on("tournament:joined", (response: { 
-        tournament: TournamentDetails,
-        status: 'already_joined' | 'newly_joined' 
-      }) => {
-        console.log("Tournament joined:", response)
-        setActiveTournament(response.tournament)
-        setIsJoiningTournament(false)
-        setIsTournamentQueueing(true)
-        setTournamentStatus('queuing')
-        setTimer(0)
-        setIsConnecting(false)
-        setActiveButton(null)
-      })
-
-      // Handle tournament errors
-      tournamentSocketInstance.on("tournament:error", (error: { message: string; error?: any }) => {
-        console.error("Tournament error:", error)
-        Alert.alert("Tournament Error", error.message + (error.error ? `: ${error.error}` : ""))
-        handleLeaveTournament()
-      })
-
-      // Handle active tournament details
-      tournamentSocketInstance.on("tournament:active_details", (response: { tournament: TournamentDetails | null }) => {
-        console.log("Active tournament details:", response.tournament)
-        setActiveTournament(response.tournament)
-        setIsJoiningTournament(false)
-      })
-
-      // Handle match found
-      tournamentSocketInstance.on("queue:matched", async (response: {
-        opponent: { userId: string; name: string }
-        variant: string
-        subvariant?: string
-        sessionId: string
-        gameState: GameState
-        tournamentMatch?: boolean
-      }) => {
-        console.log("Tournament match found:", response)
-        setTournamentStatus('matched')
-        
-        // Disconnect tournament socket
-        tournamentSocketInstance.disconnect()
-        setTournamentSocket(null)
-        
-        // Create game socket with tournament source
-        const gameSocketInstance = getSocket(
-          userId,
-          "game",
-          response.sessionId,
-          response.variant,
-          response.subvariant,
-          "tournament" // Specify tournament source
-        )
-
-        if (!gameSocketInstance) {
-          Alert.alert("Error", "Failed to connect to game server")
-          return
-        }
-
-        // Set up game state
-        setGameSocket(gameSocketInstance)
-        setGameState(response.gameState)
-        setMatchedVariant(response.variant)
-        setMatchedSubvariant(response.subvariant || null)
-        setIsMatchFound(true)
-        setOpponent(response.opponent.name)
-      })
-
-      // Store socket reference
-      setTournamentSocket(tournamentSocketInstance)
-
-      // Join tournament
-      tournamentSocketInstance.emit("tournament:join")
-
-      // Set connection timeout
-      setTimeout(() => {
-        if (isConnecting) {
-          setIsConnecting(false)
-          setActiveButton(null)
-          if (tournamentSocketInstance.connected) {
-            tournamentSocketInstance.disconnect()
-          }
-          setTournamentSocket(null)
-          setTournamentStatus('idle')
-          Alert.alert("Connection Timeout", "Failed to join tournament. Please try again.")
-        }
-      }, 10000)
-
-    } catch (error) {
-      console.error("Tournament join error:", error)
-      setIsConnecting(false)
-      setActiveButton(null)
-      setTournamentStatus('idle')
-      Alert.alert("Error", "Failed to join tournament. Please try again.")
-    }
-  }, [userId, activeTournament])
-
-  const handleLeaveTournament = useCallback(() => {
-    if (tournamentSocket) {
-      tournamentSocket.emit("tournament:leave")
-      tournamentSocket.disconnect()
-      setTournamentSocket(null)
-    }
-
-    // Show navigation when leaving tournament
-    setNavigationVisibility(true);
-    
-    setIsJoiningTournament(false)
-    setIsTournamentQueueing(false)
-    setOpponent(null)
-    setTimer(0)
-    setGameState(null)
-    setIsMatchFound(false)
-    setLoading(false)
-    setMatchedVariant(null)
-    setMatchedSubvariant(null)
-    setTournamentStatus('idle')
-  }, [tournamentSocket])
-
-
-  const handleInfoPress = (option: any) => {
-    setSelectedRulesTitle(option.title)
-    setSelectedRulesContent(option.rules)
-    setShowRulesModal(true)
-  }
-
-  const closeRulesModal = () => {
-    setShowRulesModal(false)
-    setSelectedRulesTitle("")
-    setSelectedRulesContent("")
-  }
-
-  // Render the appropriate game component
-  if (isMatchFound && gameState && gameSocket && matchedVariant && userId) {
-<<<<<<< HEAD
-=======
-    // Hide navigation when match is found
-    setNavigationVisibility(false);
-    
->>>>>>> 2521543a
-    switch (matchedVariant) {
-      case "classic":
-        return <ChessGame initialGameState={gameState} userId={userId} />
-      case "decay":
-        return <DecayChessGame initialGameState={gameState} userId={userId} />
-      case "sixpointer":
-        return <SixPointerChessGame initialGameState={gameState} userId={userId} />
-      case "crazyhouse":
-        return <CrazyHouseChessGame initialGameState={gameState} userId={userId} />
-      default:
-        return <Text style={styles.errorText}>Unsupported variant: {matchedVariant}</Text>
-    }
-  } else if (loading) {
-    return (
-      <View style={styles.container}>
-        <ActivityIndicator size="large" color="#00A862" />
-        <Text style={styles.infoText}>Waiting for match to be established...</Text>
-      </View>
-    )
-  }
-
-  // Tournament Lobby UI with Choose.tsx styling
-  return (
-    <View style={styles.container}>
-      <ScrollView contentContainerStyle={styles.scrollViewContent}>
-        {/* Victory Rush Card */}
-        <View style={styles.victoryRushCard}>
-          <View style={styles.victoryRushContent}>
-            <Image 
-              source={require("../assets/tl.png")} 
-              style={styles.victoryRushLogo}
-              resizeMode="contain"
-            />
-            <Text style={styles.victoryRushSubtitle}>Rack up wins.</Text>
-            {activeTournament && (
-              <Text style={styles.closingTimeText}>
-                Closing at {new Date(activeTournament.startTime + activeTournament.duration).toLocaleTimeString()}
-              </Text>
-            )}
-            <TouchableOpacity 
-              style={styles.joinNowButton}
-              onPress={() => router.push({ pathname: "/streakMaster", params: { userId } } as any)}
-              disabled={isTournamentQueueing || isJoiningTournament}
-            >
-              <Text style={styles.joinNowText}>Join Now</Text>
-            </TouchableOpacity>
-          </View>
-        </View>
-
-        {/* Tournament Status */}
-        {isTournamentQueueing && (
-          <View style={styles.connectingContainer}>
-            <Text style={styles.connectingText}>Searching for tournament match...</Text>
-            <ActivityIndicator size="small" color="#00A862" style={{ marginVertical: 10 }} />
-            <Text style={styles.connectingTimer}>Time in queue: {timer}s</Text>
-            {opponent && !isMatchFound && <Text style={styles.matchFoundText}>Match Found with {opponent}!</Text>}
-          </View>
-        )}
-
-        {/* Tournament Options */}
-        <View style={styles.variantsColumn}>
-          <VariantCard
-            key={tournamentOptions[0].title}
-            variantName={tournamentOptions[0].title}
-            activePlayers={activeTournament ? activeTournament.participantsCount : 0}
-            description={tournamentOptions[0].description}
-            onPlay={() => handlePlay()}
-            closingTime="9 PM"
-            disabled={isTournamentQueueing || isJoiningTournament || isConnecting}
-            // loading={isConnecting && activeButton === tournamentOptions[0].action}
-          />
-          {isTournamentQueueing && (
-            <Text style={styles.statusText}>Currently in queue - Tap to leave</Text>
-          )}
-          {isJoiningTournament && (
-            <ActivityIndicator size="small" color="#00A862" style={{ marginTop: 5 }} />
-          )}
-        </View>
-      </ScrollView>
-      
-      {/* Rules Modal */}
-      <Modal visible={showRulesModal} transparent={true} animationType="fade" onRequestClose={closeRulesModal}>
-        <View style={styles.modalOverlay}>
-          <View style={styles.rulesModal}>
-            <Text style={styles.rulesTitle}>{selectedRulesTitle}</Text>
-            <ScrollView style={styles.rulesContent}>
-              <Text style={styles.rulesText}>{selectedRulesContent}</Text>
-            </ScrollView>
-            <TouchableOpacity style={styles.closeRulesButton} onPress={closeRulesModal}>
-              <Text style={styles.closeRulesButtonText}>Close</Text>
-            </TouchableOpacity>
-          </View>
-        </View>
-      </Modal>
-    </View>
-  )
-}
-
-const styles = StyleSheet.create({
-  container: {
-    flex: 1,
-    backgroundColor: "#1C1C1E", // Main background color from Choose.tsx
-  },
-  victoryRushCard: {
-    backgroundColor: "#69923e", // Deep purple color
-    borderRadius: 16,
-    marginBottom: 20,
-    marginTop: 100, // Space for the overlapping logo
-    padding: 0,
-    paddingBottom: 24,
-  },
-  victoryRushContent: {
-    alignItems: 'center',
-    justifyContent: 'center',
-  },
-  victoryRushLogo: {
-    width: '150%',
-    height: 250,
-    position: 'absolute',
-    top: -100, // Pull the logo up to overlap
-    zIndex: 1,
-  },
-  victoryRushTitle: {
-    color: "#FFF5E1", // Off-white color
-    fontSize: 32,
-    fontWeight: 'bold',
-    textAlign: 'center',
-    marginVertical: 8,
-    textTransform: 'uppercase',
-    letterSpacing: 2,
-    lineHeight: 38,
-  },
-  victoryRushSubtitle: {
-    paddingTop: 90,
-    color: "#FFF5E1",
-    fontSize: 18,
-    marginBottom: 20,
-    opacity: 0.9,
-  },
-  closingTimeText: {
-    color: "#FFA500",
-    fontSize: 16,
-    marginBottom: 16,
-    fontWeight: "600",
-  },
-  joinNowButton: {
-    backgroundColor: "#FFA500", // Orange color
-    paddingHorizontal: 32,
-    paddingVertical: 12,
-    borderRadius: 24,
-    marginTop: 8,
-    minWidth: 160,
-  },
-  joinNowText: {
-    color: "#000",
-    fontSize: 18,
-    fontWeight: 'bold',
-    textAlign: 'center',
-  },
-  // Header and nav styles removed
-  topNavButton: {
-    alignItems: "center",
-    width: "30%",
-  },
-  iconContainer: {
-    position: "relative",
-    width: "100%",
-    height: 45,
-    alignItems: "center",
-    justifyContent: "center",
-    paddingVertical: 4,
-  },
-  iconBackground: {
-    position: "absolute",
-    width: "100%",
-    height: "100%",
-    backgroundColor: "rgba(255, 255, 255, 0.08)", // Icon background from Choose.tsx
-    borderRadius: 12,
-  },
-  icon: {
-    zIndex: 1,
-    marginBottom: 16,
-  },
-  topNavButtonText: {
-    position: "absolute",
-    bottom: 8,
-    color: "#FFFFFF",
-    fontSize: 12,
-    fontWeight: "600",
-    textAlign: "center",
-    zIndex: 1,
-    opacity: 0.9,
-  },
-  scrollViewContent: {
-    flexGrow: 1,
-    padding: 20,
-    paddingTop: 0, // Remove top padding to allow logo to overlap properly
-  },
-  connectingContainer: {
-    marginBottom: 20,
-    alignItems: "center",
-    backgroundColor: "#2C2C2E", // Card background from Choose.tsx
-    borderRadius: 16,
-    padding: 20,
-    shadowColor: "#000",
-    shadowOffset: { width: 0, height: 2 },
-    shadowOpacity: 0.1,
-    shadowRadius: 4,
-    elevation: 3,
-  },
-  connectingText: {
-    color: "#FFFFFF",
-    fontSize: 18,
-    marginBottom: 10,
-    textAlign: "center",
-  },
-  connectingTimer: {
-    color: "#B0B0B0", // Secondary text color from Choose.tsx
-    fontSize: 16,
-    marginTop: 5,
-  },
-  matchFoundText: {
-    color: "#00A862", // Green accent color from Choose.tsx
-    fontSize: 20,
-    fontWeight: "bold",
-    marginTop: 15,
-    textAlign: "center",
-  },
-  variantsColumn: {
-    flexDirection: "column",
-    width: "100%",
-  },
-  variantCard: {
-    borderRadius: 16,
-    padding: 20,
-    marginBottom: 16,
-    width: "100%",
-    shadowColor: "#000",
-    shadowOffset: { width: 0, height: 2 },
-    shadowOpacity: 0.1,
-    shadowRadius: 4,
-    elevation: 3,
-  },
-  variantCardContent: {
-    flexDirection: "row",
-    alignItems: "center",
-    justifyContent: "space-between",
-  },
-  cardLeft: {
-    flexDirection: "row",
-    alignItems: "center",
-    flex: 1,
-  },
-  variantIconContainer: {
-    position: "relative",
-    width: 52,
-    height: 52,
-    marginRight: 16,
-    alignItems: "center",
-    justifyContent: "center",
-    backgroundColor: "#769656", // Chess piece background from Choose.tsx
-    borderRadius: 12,
-  },
-  cardTextContainer: {
-    flex: 1,
-  },
-  variantTitle: {
-    color: "#FFFFFF",
-    fontSize: 20,
-    fontWeight: "bold",
-    marginBottom: 4,
-  },
-  variantSubtitle: {
-    color: "rgba(255, 255, 255, 0.8)", // Subtitle color from Choose.tsx
-    fontSize: 14,
-    marginBottom: 8,
-    lineHeight: 18,
-  },
-  statusText: {
-    color: "#00A862",
-    fontSize: 12,
-    fontStyle: "italic",
-    marginTop: 5,
-  },
-  arrowText: {
-    color: "#FFFFFF",
-    fontSize: 28,
-    fontWeight: "300",
-  },
-  cardDisabled: {
-    opacity: 0.5,
-  },
-  modalOverlay: {
-    flex: 1,
-    backgroundColor: "rgba(0, 0, 0, 0.8)", // Modal overlay from Choose.tsx
-    justifyContent: "center",
-    alignItems: "center",
-    padding: 20,
-  },
-  rulesModal: {
-    backgroundColor: "#3A3A3C", // Modal background from Choose.tsx
-    borderRadius: 16,
-    padding: 24,
-    width: "100%",
-    maxWidth: 400,
-    maxHeight: "80%",
-    borderColor: "#48484A", // Modal border from Choose.tsx
-    borderWidth: 1,
-  },
-  rulesTitle: {
-    color: "#00A862", // Green title from Choose.tsx
-    fontSize: 22,
-    fontWeight: "bold",
-    marginBottom: 16,
-    textAlign: "center",
-  },
-  rulesContent: {
-    maxHeight: 300,
-    marginBottom: 20,
-  },
-  rulesText: {
-    color: "#FFFFFF",
-    fontSize: 16,
-    lineHeight: 24,
-    textAlign: "left",
-  },
-  closeRulesButton: {
-    backgroundColor: "#00A862", // Green button from Choose.tsx
-    borderRadius: 8,
-    paddingVertical: 12,
-    paddingHorizontal: 24,
-    alignSelf: "center",
-  },
-  closeRulesButtonText: {
-    color: "#FFFFFF",
-    fontSize: 16,
-    fontWeight: "bold",
-  },
-  // Bottom nav bar removed
-  // Navigation button styles removed
-  errorText: {
-    color: "#fff",
-    fontSize: 20,
-    textAlign: "center",
-  },
-  infoText: {
-    color: "#b0b3b8",
-    fontSize: 18,
-    textAlign: "center",
-    marginBottom: 10,
-  },
-  mainTournamentCard: {
-    borderRadius: 16,
-    padding: 0,
-    marginBottom: 16,
-    width: "100%",
-    minHeight: 280,
-    shadowColor: "#000",
-    shadowOffset: { width: 0, height: 4 },
-    shadowOpacity: 0.2,
-    shadowRadius: 8,
-    elevation: 6,
-    overflow: "hidden",
-  },
-  mainTournamentCardContent: {
-    flex: 1,
-    height: "100%",
-  },
-  mainCardLayout: {
-    flex: 1,
-    flexDirection: "column",
-  },
-  tournamentImageContainer: {
-    height: 160,
-    width: "100%",
-    overflow: "hidden",
-    justifyContent: "center",
-    alignItems: "center",
-  },
-  tournamentImage: {
-    width: "200%",
-    height: "200%",
-  },
-  mainCardTextContainer: {
-    padding: 20,
-    flex: 1,
-    justifyContent: "center",
-  },
-  mainCardTitle: {
-    color: "#FFFFFF",
-    fontSize: 24,
-    fontWeight: "bold",
-    marginBottom: 8,
-    textAlign: "center",
-  },
-  mainCardDescription: {
-    color: "rgba(255, 255, 255, 0.8)",
-    fontSize: 16,
-    lineHeight: 22,
-    textAlign: "center",
-    marginBottom: 10,
-  },
-})
+"use client"
+
+import AsyncStorage from "@react-native-async-storage/async-storage"
+import { useRouter } from "expo-router"
+import { useCallback, useEffect, useState } from "react"
+import {
+  ActivityIndicator,
+  Alert,
+  Image,
+  Modal,
+  ScrollView,
+  StyleSheet,
+  Text,
+  TouchableOpacity,
+  View
+} from "react-native"
+import Svg, { Path } from "react-native-svg"
+import type { Socket } from "socket.io-client"
+import { setNavigationVisibility } from "../utils/navigationState"
+import { getSocket } from "../utils/socketManager"
+import ChessGame from "./chessboards/classic"
+import CrazyHouseChessGame from "./chessboards/crazyHouse"
+import DecayChessGame from "./chessboards/Decay"
+import SixPointerChessGame from "./chessboards/SixPointer"
+import VariantCard from "./components/VariantCard"
+
+// Re-use the GameState interface or import it if defined in a shared file
+interface GameState {
+  sessionId: string
+  variantName: string
+  subvariantName?: string
+  description: string
+  players: {
+    white: {
+      userId: string
+      username: string
+      rating: number
+      avatar: string | null
+      title: string | null
+    }
+    black: {
+      userId: string
+      username: string
+      rating: number
+      avatar: string | null
+      title: string | null
+    }
+  }
+  board: {
+    fen: string
+    position: string
+    activeColor: "white" | "black"
+    castlingRights: string
+    enPassantSquare: string
+    halfmoveClock: number
+    fullmoveNumber: number
+    whiteTime?: number
+    blackTime?: number
+    turnStartTimestamp?: number
+    lastMoveTimestamp?: number
+    moveHistory?: { from: string; to: string; [key: string]: any }[]
+    pocketedPieces: {
+      white: string[]
+      black: string[]
+    }
+    dropTimers?: {
+      white: { [piece: string]: number }
+      black: { [piece: string]: number }
+    }
+    gameStarted?: boolean
+    firstMoveTimestamp?: number
+    gameEnded?: boolean
+    endReason?: string | null
+    winner?: string | null
+    endTimestamp?: number | null
+  }
+  timeControl: {
+    type: string
+    baseTime: number
+    increment: number
+    timers: {
+      white: number
+      black: number
+    }
+    flagged: {
+      white: boolean
+      black: boolean
+    }
+  }
+  status: string
+  result: string
+  moves: string[]
+  moveCount: number
+  lastMove: string | null
+  gameState: {
+    check: boolean
+    checkmate: boolean
+    stalemate: boolean
+  }
+  userColor: {
+    [key: string]: "white" | "black"
+  }
+}
+
+interface TournamentOption {
+  title: string
+  description: string
+  action: string
+  rules: string
+  height: number
+}
+
+interface TournamentDetails {
+  id: string
+  name: string
+  capacity: number
+  startTime: number
+  duration: number
+  entryFee: number
+  prizePool: number
+  status: "open" | "in-progress" | "finished"
+  participantsCount: number
+  createdAt: number
+}
+
+
+export default function TournamentScreen() {
+  const router = useRouter()
+  const [socket, setSocket] = useState<Socket | null>(null)
+  const [activeTournament, setActiveTournament] = useState<TournamentDetails | null>(null)
+  const [isJoiningTournament, setIsJoiningTournament] = useState(false)
+  const [isTournamentQueueing, setIsTournamentQueueing] = useState(false)
+  const [opponent, setOpponent] = useState<string | null>(null)
+  const [timer, setTimer] = useState(0)
+  const [gameState, setGameState] = useState<GameState | null>(null)
+  const [isMatchFound, setIsMatchFound] = useState(false)
+  const [loading, setLoading] = useState(false)
+  const [gameSocket, setGameSocket] = useState<Socket | null>(null)
+  const [matchedVariant, setMatchedVariant] = useState<string | null>(null)
+  const [matchedSubvariant, setMatchedSubvariant] = useState<string | null>(null)
+  const [showRulesModal, setShowRulesModal] = useState(false)
+  const [selectedRulesTitle, setSelectedRulesTitle] = useState("")
+  const [selectedRulesContent, setSelectedRulesContent] = useState("")
+  const [userId, setUserId] = useState(null)
+  const [isConnecting, setIsConnecting] = useState(false)
+  const [activeButton, setActiveButton] = useState<string | null>(null)
+  const [tournamentSocket, setTournamentSocket] = useState<Socket | null>(null);
+  const [tournamentStatus, setTournamentStatus] = useState<'idle' | 'joining' | 'queuing' | 'matched'>('idle');
+
+  useEffect(() => {
+    const fetchUserId = async () => {
+      try {
+        const storedUser = await AsyncStorage.getItem("user");
+        if (storedUser) {
+          const user = JSON.parse(storedUser);
+          setUserId(user._id);
+        }
+        console.log("found user")
+      } catch (e) {
+        console.error("Error fetching user ID:", e);
+      }
+    };
+
+    fetchUserId();
+  }, [])
+
+  // Tournament option data
+  const tournamentOptions = [{
+    title: "Victory Rush",
+    description: activeTournament
+      ? `${activeTournament.name} - ${activeTournament.participantsCount}/${activeTournament.capacity} players`
+      : "Join the current active tournament",
+    action: "tournament",
+    rules: activeTournament
+      ? `Tournament: ${activeTournament.name}\nEntry Fee: ₹${activeTournament.entryFee}\nPrize Pool: ₹${activeTournament.prizePool}\nCapacity: ${activeTournament.capacity} players\nStatus: ${activeTournament.status.toUpperCase()}`
+      : "No active tournament available. Join to create or participate in tournaments.",
+    isMainCard: true,
+    image: require("../assets/ttt.png"),
+  }]
+
+  // Custom Info Icon Component
+  const InfoIcon = () => (
+    <Svg width="24" height="24" viewBox="0 0 100 100">
+      <Path
+        d="M 30.306641 17.960938 C 23.138641 17.960938 17.306641 23.792938 17.306641 30.960938 L 17.306641 69.960938 C 17.306641 77.128938 23.138641 82.960938 30.306641 82.960938 L 69.306641 82.960938 C 76.474641 82.960938 82.306641 77.128938 82.306641 69.960938 L 82.306641 30.960938 C 82.306641 23.791938 76.475641 17.960938 69.306641 17.960938 L 30.306641 17.960938 z M 30.306641 19.960938 L 69.306641 19.960938 C 75.371641 19.960938 80.306641 24.895937 80.306641 30.960938 L 80.306641 69.960938 C 80.306641 76.025937 75.371641 80.960938 69.306641 80.960938 L 30.306641 80.960938 C 24.241641 80.960938 19.306641 76.025937 19.306641 69.960938 L 19.306641 30.960938 C 19.306641 24.895937 24.241641 19.960938 30.306641 19.960938 z M 33.144531 22.960938 C 27.168531 22.960938 22.306641 27.822828 22.306641 33.798828 L 22.306641 67.123047 C 22.306641 73.099047 27.168531 77.960938 33.144531 77.960938 L 66.470703 77.960938 C 72.446703 77.960938 77.306641 73.099047 77.306641 67.123047 L 77.306641 48.460938 C 77.306641 48.183937 77.082641 47.960938 76.806641 47.960938 C 76.530641 47.960938 76.306641 48.184937 76.306641 48.460938 L 76.306641 67.123047 C 76.306641 72.547047 71.894703 76.960938 66.470703 76.960938 L 33.144531 76.960938 C 27.720531 76.960938 23.306641 72.547047 23.306641 67.123047 L 23.306641 33.798828 C 23.306641 28.374828 27.720531 23.960937 33.144531 23.960938 L 66.806641 23.960938 C 67.082641 23.960938 67.306641 23.736937 67.306641 23.460938 C 67.306641 23.184938 67.082641 22.960937 66.806641 22.960938 L 33.144531 22.960938 z M 50.128906 32.591797 C 48.861906 32.591797 47.751219 33.005266 46.824219 33.822266 C 45.881219 34.655266 45.402344 35.700734 45.402344 36.927734 C 45.402344 37.544734 45.534875 38.128156 45.796875 38.660156 C 46.050875 39.179156 46.393406 39.638344 46.816406 40.027344 C 47.236406 40.413344 47.733016 40.726031 48.291016 40.957031 C 48.856016 41.192031 49.474906 41.310547 50.128906 41.310547 C 51.434906 41.310547 52.551266 40.877484 53.447266 40.021484 C 54.348266 39.158484 54.804687 38.117734 54.804688 36.927734 C 54.804688 35.733734 54.336062 34.699562 53.414062 33.851562 C 52.503062 33.015563 51.398906 32.591797 50.128906 32.591797 z M 50.130859 33.591797 C 51.156859 33.591797 52.008281 33.918844 52.738281 34.589844 C 53.456281 35.249844 53.806641 36.014688 53.806641 36.929688 C 53.806641 37.848687 53.463812 38.624781 52.757812 39.300781 C 52.044812 39.982781 51.184859 40.3125 50.130859 40.3125 C 49.608859 40.3125 49.117828 40.220156 48.673828 40.035156 C 48.223828 39.848156 47.827141 39.599922 47.494141 39.294922 C 47.163141 38.990922 46.894312 38.630656 46.695312 38.222656 C 46.502313 37.826656 46.402344 37.391687 46.402344 36.929688 C 46.402344 35.988687 46.756328 35.216266 47.486328 34.572266 C 48.234328 33.911266 49.099859 33.591797 50.130859 33.591797 z M 76.806641 36.960938 C 76.530641 36.960938 76.306641 37.183937 76.306641 37.460938 L 76.306641 39.460938 C 76.306641 39.736938 76.530641 39.960938 76.806641 39.960938 C 77.082641 39.960938 77.306641 39.736937 77.306641 39.460938 L 76.306641 37.460938 C 77.306641 37.184937 77.082641 36.960938 76.806641 36.960938 z M 76.806641 40.960938 C 76.530641 40.960938 76.306641 41.184938 76.306641 41.460938 L 76.306641 45.460938 C 76.306641 45.736938 76.530641 45.960937 76.806641 45.960938 C 77.082641 45.960938 77.306641 45.736938 77.306641 45.460938 L 77.306641 41.460938 C 77.306641 41.183937 77.082641 40.960938 76.806641 40.960938 z M 42.757812 44.013672 C 42.481812 44.013672 42.257813 44.237672 42.257812 44.513672 L 42.257812 47.087891 C 42.257812 47.363891 42.481812 47.587891 42.757812 47.587891 C 46.390813 47.587891 46.390625 48.797313 46.390625 49.195312 L 46.390625 62.919922 C 46.390625 63.328922 46.390812 64.419922 42.757812 64.419922 C 42.481812 64.419922 42.257813 64.643922 42.257812 64.919922 L 42.257812 67.492188 C 42.257812 67.768187 42.481812 67.992188 42.757812 67.992188 L 57.765625 67.992188 C 58.041625 67.992188 58.265625 67.768187 58.265625 67.492188 L 58.265625 64.919922 C 58.265625 64.643922 58.041625 64.419922 57.765625 64.419922 C 56.038625 64.419922 54.931656 64.173406 54.472656 63.691406 C 54.282656 63.491406 54.20175 63.243156 54.21875 62.910156 L 54.21875 62.886719 L 54.21875 44.513672 C 54.21875 44.237672 53.99475 44.013672 53.71875 44.013672 L 42.757812 44.013672 z M 43.257812 45.013672 L 53.216797 45.013672 L 53.216797 62.876953 C 53.189797 63.479953 53.367094 63.985813 53.746094 64.382812 C 54.364094 65.031813 55.488625 65.361109 57.265625 65.412109 L 57.265625 66.992188 L 43.257812 66.992188 L 43.257812 65.414062 C 44.685812 65.383062 47.390625 65.121922 47.390625 62.919922 L 47.390625 49.195312 C 47.390625 47.560313 46.000812 46.687703 43.257812 46.595703 L 43.257812 45.013672 z"
+        fill="#fff"
+      />
+    </Svg>
+  )
+
+  // --- Matchmaking Timer Effect ---
+  useEffect(() => {
+    const interval = setInterval(() => {
+      setTimer((prev) => prev + 1)
+    }, 1000)
+
+    if (!isTournamentQueueing || opponent || isMatchFound) {
+      clearInterval(interval)
+      return
+    }
+
+    if (timer > 60 && timer % 30 === 0) {
+      Alert.alert(
+        "Still Searching...",
+        `No opponent found in ${timer} seconds. Do you want to continue waiting or leave the tournament?`,
+        [
+          { text: "Continue Waiting", style: "cancel" },
+          { text: "Leave Tournament", onPress: () => handleLeaveTournament() },
+        ],
+      )
+    }
+
+    return () => clearInterval(interval)
+  }, [timer, opponent, isMatchFound, isTournamentQueueing])
+
+  // --- Handlers ---
+  const handlePlay = useCallback(async () => {
+    try {
+      if (!userId) {
+        Alert.alert("Error", "User not identified.")
+        return
+      }
+
+      if (activeTournament && activeTournament.status !== "open") {
+        Alert.alert("Tournament Closed", "Tournament registration is closed.")
+        return
+      }
+
+      if (activeTournament && activeTournament.participantsCount >= activeTournament.capacity) {
+        Alert.alert("Tournament Full", "This tournament has reached its maximum capacity.")
+        return
+      }
+
+      setActiveButton("tournament")
+      setIsConnecting(true)
+      setTournamentStatus('joining')
+
+      // Create tournament socket connection
+      const tournamentSocketInstance = getSocket(userId, "matchmaking")
+      if (!tournamentSocketInstance) {
+        throw new Error("Failed to connect to tournament server")
+      }
+
+      // Set up tournament event listeners
+      tournamentSocketInstance.onAny((event: string, ...args: any[]) => {
+        console.log("[TOURNAMENT SOCKET EVENT]", event, args)
+      })
+
+      // Handle tournament join success
+      tournamentSocketInstance.on("tournament:joined", (response: { 
+        tournament: TournamentDetails,
+        status: 'already_joined' | 'newly_joined' 
+      }) => {
+        console.log("Tournament joined:", response)
+        setActiveTournament(response.tournament)
+        setIsJoiningTournament(false)
+        setIsTournamentQueueing(true)
+        setTournamentStatus('queuing')
+        setTimer(0)
+        setIsConnecting(false)
+        setActiveButton(null)
+      })
+
+      // Handle tournament errors
+      tournamentSocketInstance.on("tournament:error", (error: { message: string; error?: any }) => {
+        console.error("Tournament error:", error)
+        Alert.alert("Tournament Error", error.message + (error.error ? `: ${error.error}` : ""))
+        handleLeaveTournament()
+      })
+
+      // Handle active tournament details
+      tournamentSocketInstance.on("tournament:active_details", (response: { tournament: TournamentDetails | null }) => {
+        console.log("Active tournament details:", response.tournament)
+        setActiveTournament(response.tournament)
+        setIsJoiningTournament(false)
+      })
+
+      // Handle match found
+      tournamentSocketInstance.on("queue:matched", async (response: {
+        opponent: { userId: string; name: string }
+        variant: string
+        subvariant?: string
+        sessionId: string
+        gameState: GameState
+        tournamentMatch?: boolean
+      }) => {
+        console.log("Tournament match found:", response)
+        setTournamentStatus('matched')
+        
+        // Disconnect tournament socket
+        tournamentSocketInstance.disconnect()
+        setTournamentSocket(null)
+        
+        // Create game socket with tournament source
+        const gameSocketInstance = getSocket(
+          userId,
+          "game",
+          response.sessionId,
+          response.variant,
+          response.subvariant,
+          "tournament" // Specify tournament source
+        )
+
+        if (!gameSocketInstance) {
+          Alert.alert("Error", "Failed to connect to game server")
+          return
+        }
+
+        // Set up game state
+        setGameSocket(gameSocketInstance)
+        setGameState(response.gameState)
+        setMatchedVariant(response.variant)
+        setMatchedSubvariant(response.subvariant || null)
+        setIsMatchFound(true)
+        setOpponent(response.opponent.name)
+      })
+
+      // Store socket reference
+      setTournamentSocket(tournamentSocketInstance)
+
+      // Join tournament
+      tournamentSocketInstance.emit("tournament:join")
+
+      // Set connection timeout
+      setTimeout(() => {
+        if (isConnecting) {
+          setIsConnecting(false)
+          setActiveButton(null)
+          if (tournamentSocketInstance.connected) {
+            tournamentSocketInstance.disconnect()
+          }
+          setTournamentSocket(null)
+          setTournamentStatus('idle')
+          Alert.alert("Connection Timeout", "Failed to join tournament. Please try again.")
+        }
+      }, 10000)
+
+    } catch (error) {
+      console.error("Tournament join error:", error)
+      setIsConnecting(false)
+      setActiveButton(null)
+      setTournamentStatus('idle')
+      Alert.alert("Error", "Failed to join tournament. Please try again.")
+    }
+  }, [userId, activeTournament])
+
+  const handleLeaveTournament = useCallback(() => {
+    if (tournamentSocket) {
+      tournamentSocket.emit("tournament:leave")
+      tournamentSocket.disconnect()
+      setTournamentSocket(null)
+    }
+
+    // Show navigation when leaving tournament
+    setNavigationVisibility(true);
+    
+    setIsJoiningTournament(false)
+    setIsTournamentQueueing(false)
+    setOpponent(null)
+    setTimer(0)
+    setGameState(null)
+    setIsMatchFound(false)
+    setLoading(false)
+    setMatchedVariant(null)
+    setMatchedSubvariant(null)
+    setTournamentStatus('idle')
+  }, [tournamentSocket])
+
+
+  const handleInfoPress = (option: any) => {
+    setSelectedRulesTitle(option.title)
+    setSelectedRulesContent(option.rules)
+    setShowRulesModal(true)
+  }
+
+  const closeRulesModal = () => {
+    setShowRulesModal(false)
+    setSelectedRulesTitle("")
+    setSelectedRulesContent("")
+  }
+
+  // Render the appropriate game component
+  if (isMatchFound && gameState && gameSocket && matchedVariant && userId) {
+    // Hide navigation when match is found
+    setNavigationVisibility(false);
+    
+    switch (matchedVariant) {
+      case "classic":
+        return <ChessGame initialGameState={gameState} userId={userId} />
+      case "decay":
+        return <DecayChessGame initialGameState={gameState} userId={userId} />
+      case "sixpointer":
+        return <SixPointerChessGame initialGameState={gameState} userId={userId} />
+      case "crazyhouse":
+        return <CrazyHouseChessGame initialGameState={gameState} userId={userId} />
+      default:
+        return <Text style={styles.errorText}>Unsupported variant: {matchedVariant}</Text>
+    }
+  } else if (loading) {
+    return (
+      <View style={styles.container}>
+        <ActivityIndicator size="large" color="#00A862" />
+        <Text style={styles.infoText}>Waiting for match to be established...</Text>
+      </View>
+    )
+  }
+
+  // Tournament Lobby UI with Choose.tsx styling
+  return (
+    <View style={styles.container}>
+      <ScrollView contentContainerStyle={styles.scrollViewContent}>
+        {/* Victory Rush Card */}
+        <View style={styles.victoryRushCard}>
+          <View style={styles.victoryRushContent}>
+            <Image 
+              source={require("../assets/tl.png")} 
+              style={styles.victoryRushLogo}
+              resizeMode="contain"
+            />
+            <Text style={styles.victoryRushSubtitle}>Rack up wins.</Text>
+            {activeTournament && (
+              <Text style={styles.closingTimeText}>
+                Closing at {new Date(activeTournament.startTime + activeTournament.duration).toLocaleTimeString()}
+              </Text>
+            )}
+            <TouchableOpacity 
+              style={styles.joinNowButton}
+              onPress={() => router.push({ pathname: "/streakMaster", params: { userId } } as any)}
+              disabled={isTournamentQueueing || isJoiningTournament}
+            >
+              <Text style={styles.joinNowText}>Join Now</Text>
+            </TouchableOpacity>
+          </View>
+        </View>
+
+        {/* Tournament Status */}
+        {isTournamentQueueing && (
+          <View style={styles.connectingContainer}>
+            <Text style={styles.connectingText}>Searching for tournament match...</Text>
+            <ActivityIndicator size="small" color="#00A862" style={{ marginVertical: 10 }} />
+            <Text style={styles.connectingTimer}>Time in queue: {timer}s</Text>
+            {opponent && !isMatchFound && <Text style={styles.matchFoundText}>Match Found with {opponent}!</Text>}
+          </View>
+        )}
+
+        {/* Tournament Options */}
+        <View style={styles.variantsColumn}>
+          <VariantCard
+            key={tournamentOptions[0].title}
+            variantName={tournamentOptions[0].title}
+            activePlayers={activeTournament ? activeTournament.participantsCount : 0}
+            description={tournamentOptions[0].description}
+            onPlay={() => handlePlay()}
+            closingTime="9 PM"
+            disabled={isTournamentQueueing || isJoiningTournament || isConnecting}
+            // loading={isConnecting && activeButton === tournamentOptions[0].action}
+          />
+          {isTournamentQueueing && (
+            <Text style={styles.statusText}>Currently in queue - Tap to leave</Text>
+          )}
+          {isJoiningTournament && (
+            <ActivityIndicator size="small" color="#00A862" style={{ marginTop: 5 }} />
+          )}
+        </View>
+      </ScrollView>
+      
+      {/* Rules Modal */}
+      <Modal visible={showRulesModal} transparent={true} animationType="fade" onRequestClose={closeRulesModal}>
+        <View style={styles.modalOverlay}>
+          <View style={styles.rulesModal}>
+            <Text style={styles.rulesTitle}>{selectedRulesTitle}</Text>
+            <ScrollView style={styles.rulesContent}>
+              <Text style={styles.rulesText}>{selectedRulesContent}</Text>
+            </ScrollView>
+            <TouchableOpacity style={styles.closeRulesButton} onPress={closeRulesModal}>
+              <Text style={styles.closeRulesButtonText}>Close</Text>
+            </TouchableOpacity>
+          </View>
+        </View>
+      </Modal>
+    </View>
+  )
+}
+
+const styles = StyleSheet.create({
+  container: {
+    flex: 1,
+    backgroundColor: "#1C1C1E", // Main background color from Choose.tsx
+  },
+  victoryRushCard: {
+    backgroundColor: "#69923e", // Deep purple color
+    borderRadius: 16,
+    marginBottom: 20,
+    marginTop: 100, // Space for the overlapping logo
+    padding: 0,
+    paddingBottom: 24,
+  },
+  victoryRushContent: {
+    alignItems: 'center',
+    justifyContent: 'center',
+  },
+  victoryRushLogo: {
+    width: '150%',
+    height: 250,
+    position: 'absolute',
+    top: -100, // Pull the logo up to overlap
+    zIndex: 1,
+  },
+  victoryRushTitle: {
+    color: "#FFF5E1", // Off-white color
+    fontSize: 32,
+    fontWeight: 'bold',
+    textAlign: 'center',
+    marginVertical: 8,
+    textTransform: 'uppercase',
+    letterSpacing: 2,
+    lineHeight: 38,
+  },
+  victoryRushSubtitle: {
+    paddingTop: 90,
+    color: "#FFF5E1",
+    fontSize: 18,
+    marginBottom: 20,
+    opacity: 0.9,
+  },
+  closingTimeText: {
+    color: "#FFA500",
+    fontSize: 16,
+    marginBottom: 16,
+    fontWeight: "600",
+  },
+  joinNowButton: {
+    backgroundColor: "#FFA500", // Orange color
+    paddingHorizontal: 32,
+    paddingVertical: 12,
+    borderRadius: 24,
+    marginTop: 8,
+    minWidth: 160,
+  },
+  joinNowText: {
+    color: "#000",
+    fontSize: 18,
+    fontWeight: 'bold',
+    textAlign: 'center',
+  },
+  // Header and nav styles removed
+  topNavButton: {
+    alignItems: "center",
+    width: "30%",
+  },
+  iconContainer: {
+    position: "relative",
+    width: "100%",
+    height: 45,
+    alignItems: "center",
+    justifyContent: "center",
+    paddingVertical: 4,
+  },
+  iconBackground: {
+    position: "absolute",
+    width: "100%",
+    height: "100%",
+    backgroundColor: "rgba(255, 255, 255, 0.08)", // Icon background from Choose.tsx
+    borderRadius: 12,
+  },
+  icon: {
+    zIndex: 1,
+    marginBottom: 16,
+  },
+  topNavButtonText: {
+    position: "absolute",
+    bottom: 8,
+    color: "#FFFFFF",
+    fontSize: 12,
+    fontWeight: "600",
+    textAlign: "center",
+    zIndex: 1,
+    opacity: 0.9,
+  },
+  scrollViewContent: {
+    flexGrow: 1,
+    padding: 20,
+    paddingTop: 0, // Remove top padding to allow logo to overlap properly
+  },
+  connectingContainer: {
+    marginBottom: 20,
+    alignItems: "center",
+    backgroundColor: "#2C2C2E", // Card background from Choose.tsx
+    borderRadius: 16,
+    padding: 20,
+    shadowColor: "#000",
+    shadowOffset: { width: 0, height: 2 },
+    shadowOpacity: 0.1,
+    shadowRadius: 4,
+    elevation: 3,
+  },
+  connectingText: {
+    color: "#FFFFFF",
+    fontSize: 18,
+    marginBottom: 10,
+    textAlign: "center",
+  },
+  connectingTimer: {
+    color: "#B0B0B0", // Secondary text color from Choose.tsx
+    fontSize: 16,
+    marginTop: 5,
+  },
+  matchFoundText: {
+    color: "#00A862", // Green accent color from Choose.tsx
+    fontSize: 20,
+    fontWeight: "bold",
+    marginTop: 15,
+    textAlign: "center",
+  },
+  variantsColumn: {
+    flexDirection: "column",
+    width: "100%",
+  },
+  variantCard: {
+    borderRadius: 16,
+    padding: 20,
+    marginBottom: 16,
+    width: "100%",
+    shadowColor: "#000",
+    shadowOffset: { width: 0, height: 2 },
+    shadowOpacity: 0.1,
+    shadowRadius: 4,
+    elevation: 3,
+  },
+  variantCardContent: {
+    flexDirection: "row",
+    alignItems: "center",
+    justifyContent: "space-between",
+  },
+  cardLeft: {
+    flexDirection: "row",
+    alignItems: "center",
+    flex: 1,
+  },
+  variantIconContainer: {
+    position: "relative",
+    width: 52,
+    height: 52,
+    marginRight: 16,
+    alignItems: "center",
+    justifyContent: "center",
+    backgroundColor: "#769656", // Chess piece background from Choose.tsx
+    borderRadius: 12,
+  },
+  cardTextContainer: {
+    flex: 1,
+  },
+  variantTitle: {
+    color: "#FFFFFF",
+    fontSize: 20,
+    fontWeight: "bold",
+    marginBottom: 4,
+  },
+  variantSubtitle: {
+    color: "rgba(255, 255, 255, 0.8)", // Subtitle color from Choose.tsx
+    fontSize: 14,
+    marginBottom: 8,
+    lineHeight: 18,
+  },
+  statusText: {
+    color: "#00A862",
+    fontSize: 12,
+    fontStyle: "italic",
+    marginTop: 5,
+  },
+  arrowText: {
+    color: "#FFFFFF",
+    fontSize: 28,
+    fontWeight: "300",
+  },
+  cardDisabled: {
+    opacity: 0.5,
+  },
+  modalOverlay: {
+    flex: 1,
+    backgroundColor: "rgba(0, 0, 0, 0.8)", // Modal overlay from Choose.tsx
+    justifyContent: "center",
+    alignItems: "center",
+    padding: 20,
+  },
+  rulesModal: {
+    backgroundColor: "#3A3A3C", // Modal background from Choose.tsx
+    borderRadius: 16,
+    padding: 24,
+    width: "100%",
+    maxWidth: 400,
+    maxHeight: "80%",
+    borderColor: "#48484A", // Modal border from Choose.tsx
+    borderWidth: 1,
+  },
+  rulesTitle: {
+    color: "#00A862", // Green title from Choose.tsx
+    fontSize: 22,
+    fontWeight: "bold",
+    marginBottom: 16,
+    textAlign: "center",
+  },
+  rulesContent: {
+    maxHeight: 300,
+    marginBottom: 20,
+  },
+  rulesText: {
+    color: "#FFFFFF",
+    fontSize: 16,
+    lineHeight: 24,
+    textAlign: "left",
+  },
+  closeRulesButton: {
+    backgroundColor: "#00A862", // Green button from Choose.tsx
+    borderRadius: 8,
+    paddingVertical: 12,
+    paddingHorizontal: 24,
+    alignSelf: "center",
+  },
+  closeRulesButtonText: {
+    color: "#FFFFFF",
+    fontSize: 16,
+    fontWeight: "bold",
+  },
+  // Bottom nav bar removed
+  // Navigation button styles removed
+  errorText: {
+    color: "#fff",
+    fontSize: 20,
+    textAlign: "center",
+  },
+  infoText: {
+    color: "#b0b3b8",
+    fontSize: 18,
+    textAlign: "center",
+    marginBottom: 10,
+  },
+  mainTournamentCard: {
+    borderRadius: 16,
+    padding: 0,
+    marginBottom: 16,
+    width: "100%",
+    minHeight: 280,
+    shadowColor: "#000",
+    shadowOffset: { width: 0, height: 4 },
+    shadowOpacity: 0.2,
+    shadowRadius: 8,
+    elevation: 6,
+    overflow: "hidden",
+  },
+  mainTournamentCardContent: {
+    flex: 1,
+    height: "100%",
+  },
+  mainCardLayout: {
+    flex: 1,
+    flexDirection: "column",
+  },
+  tournamentImageContainer: {
+    height: 160,
+    width: "100%",
+    overflow: "hidden",
+    justifyContent: "center",
+    alignItems: "center",
+  },
+  tournamentImage: {
+    width: "200%",
+    height: "200%",
+  },
+  mainCardTextContainer: {
+    padding: 20,
+    flex: 1,
+    justifyContent: "center",
+  },
+  mainCardTitle: {
+    color: "#FFFFFF",
+    fontSize: 24,
+    fontWeight: "bold",
+    marginBottom: 8,
+    textAlign: "center",
+  },
+  mainCardDescription: {
+    color: "rgba(255, 255, 255, 0.8)",
+    fontSize: 16,
+    lineHeight: 22,
+    textAlign: "center",
+    marginBottom: 10,
+  },
+})
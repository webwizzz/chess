--- conflicted
+++ resolved
@@ -1,1390 +1,1146 @@
-"use client"
-import { useRouter } from "expo-router"
-import { useEffect, useRef, useState } from "react"
-import { Alert, Dimensions, Modal, ScrollView, StyleSheet, Text, TouchableOpacity, View } from "react-native"
-import type { Socket } from "socket.io-client"
-import { getSocketInstance } from "../utils/socketManager"
-<<<<<<< HEAD
-
-// Define types for pocket pieces
-interface PocketPieceStandard {
-  type: string // e.g., "p", "n", "b"
-}
-
-interface PocketPieceWithTimer {
-  type: string
-  id: string
-  capturedAt: number
-}
-
-type PocketPiece = PocketPieceStandard | PocketPieceWithTimer
-=======
->>>>>>> 1b25c0db
-
-// Types
-interface Player {
-  userId: string
-  username: string
-  rating: number
-  avatar: string | null
-  title: string | null
-}
-
-interface GameState {
-  sessionId: string
-  variantName: string
-  subvariantName?: string // "withTimer" or undefined/other for standard
-  description: string
-  players: {
-    white: Player
-    black: Player
-  }
-  board: {
-    fen: string
-    position: string
-    activeColor: "white" | "black"
-    castlingRights: string
-    enPassantSquare: string
-    halfmoveClock: number
-    fullmoveNumber: number
-    whiteTime?: number
-    blackTime?: number
-    turnStartTimestamp?: number
-    lastMoveTimestamp?: number
-    moveHistory?: { from: string; to: string; [key: string]: any }[]
-    pocketedPieces: {
-<<<<<<< HEAD
-      white: PocketPiece[]
-      black: PocketPiece[]
-    }
-    dropTimers?: {
-      white: { [pieceId: string]: number }
-      black: { [pieceId: string]: number }
-    }
-    frozenPieces?: {
-      white: PocketPieceWithTimer[]
-      black: PocketPieceWithTimer[]
-    }
-=======
-      white: string[]
-      black: string[]
-    }
-    dropTimers?: {
-      white: { [piece: string]: number }
-      black: { [piece: string]: number }
-    }
->>>>>>> 1b25c0db
-    gameStarted?: boolean
-    firstMoveTimestamp?: number
-    gameEnded?: boolean
-    endReason?: string | null
-    winner?: string | null
-    endTimestamp?: number | null
-  }
-  timeControl: {
-    type: string
-    baseTime: number
-    increment: number
-    timers: {
-      white: number
-      black: number
-    }
-    flagged: {
-      white: boolean
-      black: boolean
-    }
-    timeSpent?: { white: any; black: any }
-  }
-  status: string
-  result: string
-  resultReason?: string | null
-  winner?: string | null
-  moves: any[]
-  moveCount: number
-  lastMove: any
-  gameState: {
-    check?: boolean
-    checkmate?: boolean
-    stalemate?: boolean
-    insufficientMaterial?: boolean
-    threefoldRepetition?: boolean
-    fiftyMoveRule?: boolean
-    gameEnded?: boolean
-    result?: string
-    winner?: string | null
-    endReason?: string | null
-  }
-  userColor: {
-    [key: string]: "white" | "black"
-  }
-  positionHistory?: string[]
-  createdAt?: number
-  lastActivity?: number
-  startedAt?: number
-  endedAt?: number | null
-  rules?: any
-  metadata?: any
-  timers?: any
-}
-
-interface Move {
-  from?: string
-  to: string
-  piece?: string
-  drop?: boolean
-  promotion?: string
-}
-
-interface CrazyHouseChessGameProps {
-  initialGameState: GameState
-  userId: string
-  onNavigateToMenu?: () => void
-}
-
-const PIECE_SYMBOLS = {
-<<<<<<< HEAD
-  r: "♜",
-  n: "♞",
-  b: "♝",
-  q: "♛",
-  k: "♚",
-  p: "♟",
-  R: "♖",
-  N: "♘",
-  B: "♗",
-  Q: "♕",
-  K: "♔",
-  P: "♙",
-=======
-  r: "♜", n: "♞", b: "♝", q: "♛", k: "♚", p: "♟",
-  R: "♖", N: "♘", B: "♗", Q: "♕", K: "♔", P: "♙",
->>>>>>> 1b25c0db
-}
-
-const FILES = ["a", "b", "c", "d", "e", "f", "g", "h"]
-const RANKS = ["8", "7", "6", "5", "4", "3", "2", "1"]
-
-const screenWidth = Dimensions.get("window").width
-const boardSize = screenWidth
-const squareSize = boardSize / 8
-
-export default function CrazyHouseChessGame({ initialGameState, userId, onNavigateToMenu }: CrazyHouseChessGameProps) {
-  const router = useRouter()
-  const [gameState, setGameState] = useState<GameState>(initialGameState)
-  const [socket, setSocket] = useState<Socket | null>(null)
-  const [selectedSquare, setSelectedSquare] = useState<string | null>(null)
-  const [possibleMoves, setPossibleMoves] = useState<string[]>([])
-<<<<<<< HEAD
-  const [selectedPocketPiece, setSelectedPocketPiece] = useState<string | PocketPieceWithTimer | null>(null)
-=======
-  const [selectedPocketPiece, setSelectedPocketPiece] = useState<string | null>(null)
->>>>>>> 1b25c0db
-  const [selectedPocket, setSelectedPocket] = useState<"white" | "black" | null>(null)
-  const [isMyTurn, setIsMyTurn] = useState(false)
-  const [playerColor, setPlayerColor] = useState<"white" | "black">("white")
-  const [boardFlipped, setBoardFlipped] = useState(false)
-  const [moveHistory, setMoveHistory] = useState<any[]>([])
-  const [showMoveHistory, setShowMoveHistory] = useState(false)
-  const [promotionModal, setPromotionModal] = useState<{
-    visible: boolean
-    from?: string
-    to: string
-    options: string[]
-    drop?: boolean
-    piece?: string
-  } | null>(null)
-  const [showGameEndModal, setShowGameEndModal] = useState(false)
-  const [gameEndMessage, setGameEndMessage] = useState("")
-  const [isWinner, setIsWinner] = useState<boolean | null>(null)
-  const [localTimers, setLocalTimers] = useState<{ white: number; black: number }>({
-    white: initialGameState.timeControl.timers.white,
-    black: initialGameState.timeControl.timers.black,
-  })
-<<<<<<< HEAD
-  const [localDropTimers, setLocalDropTimers] = useState<{ white: number | null; black: number | null }>({
-    white: null,
-    black: null,
-  })
-=======
->>>>>>> 1b25c0db
-
-  const timerRef = useRef<any>(null)
-  const navigationTimeoutRef = useRef<any>(null)
-
-  useEffect(() => {
-    const gameSocket = getSocketInstance()
-    if (gameSocket) {
-      setSocket(gameSocket)
-    } else {
-      Alert.alert("Connection Error", "Failed to connect to game socket. Please try again.")
-      return
-    }
-<<<<<<< HEAD
-
-=======
->>>>>>> 1b25c0db
-    const userColor = initialGameState.userColor[userId]
-    setPlayerColor(userColor === "white" || userColor === "black" ? userColor : "white")
-    setBoardFlipped(userColor === "black")
-    setIsMyTurn(initialGameState.board.activeColor === userColor)
-<<<<<<< HEAD
-
-    // Initialize local drop timers if it's a withTimer variant
-    if (initialGameState.subvariantName === "withTimer") {
-      const activeColor = initialGameState.board.activeColor
-      const pocket = initialGameState.board.pocketedPieces[activeColor] as PocketPieceWithTimer[]
-      const dropTimersMap = new Map(Object.entries(initialGameState.board.dropTimers?.[activeColor] || {}))
-
-      if (pocket.length > 0) {
-        const firstPiece = pocket[0]
-        const expirationTimestamp = dropTimersMap.get(firstPiece.id)
-        if (expirationTimestamp) {
-          const remaining = expirationTimestamp - Date.now()
-          setLocalDropTimers((prev) => ({
-            ...prev,
-            [activeColor]: Math.max(0, remaining),
-          }))
-        }
-      }
-    }
-
-=======
->>>>>>> 1b25c0db
-    return () => {
-      if (timerRef.current) clearInterval(timerRef.current)
-      if (navigationTimeoutRef.current) clearTimeout(navigationTimeoutRef.current)
-    }
-  }, [])
-
-  useEffect(() => {
-    if (!socket) return
-<<<<<<< HEAD
-
-=======
->>>>>>> 1b25c0db
-    socket.on("game:move", handleGameMove)
-    socket.on("game:possibleMoves", handlePossibleMoves)
-    socket.on("game:gameState", handleGameStateUpdate)
-    socket.on("game:timer", handleTimerUpdate)
-    socket.on("game:end", handleGameEndEvent)
-    socket.on("game:error", handleGameError)
-    socket.on("game:warning", handleGameWarning)
-<<<<<<< HEAD
-
-=======
->>>>>>> 1b25c0db
-    return () => {
-      socket.off("game:move", handleGameMove)
-      socket.off("game:possibleMoves", handlePossibleMoves)
-      socket.off("game:gameState", handleGameStateUpdate)
-      socket.off("game:timer", handleTimerUpdate)
-      socket.off("game:end", handleGameEndEvent)
-      socket.off("game:error", handleGameError)
-      socket.off("game:warning", handleGameWarning)
-    }
-  }, [socket, playerColor])
-
-  useEffect(() => {
-    if (timerRef.current) clearInterval(timerRef.current)
-<<<<<<< HEAD
-
-    if (gameState.status !== "active" || gameState.gameState?.gameEnded) {
-      setLocalDropTimers({ white: null, black: null }) // Clear drop timers if game not active/ended
-      return
-    }
-
-    timerRef.current = setInterval(() => {
-      setLocalTimers((prevMainTimers) => {
-        const activeColor = gameState.board.activeColor
-        const now = Date.now()
-        let newWhite = prevMainTimers.white
-        let newBlack = prevMainTimers.black
-
-        // Update main game clock
-        if (activeColor === "white") {
-          newWhite = Math.max(0, newWhite - 100)
-        } else {
-          newBlack = Math.max(0, newBlack - 100)
-        }
-
-        // Update drop timers if it's a "withTimer" variant
-        if (gameState.subvariantName === "withTimer") {
-          setLocalDropTimers((prevDropTimers) => {
-            const newDropTimers = { ...prevDropTimers }
-            const currentActivePlayerPocket =
-              (gameState.board.pocketedPieces[activeColor] as PocketPieceWithTimer[]) || []
-            const currentActivePlayerDropTimersMap = new Map(
-              Object.entries(gameState.board.dropTimers?.[activeColor] || {}),
-            )
-
-            if (currentActivePlayerPocket.length > 0) {
-              const firstPiece = currentActivePlayerPocket[0]
-              const expirationTimestamp = currentActivePlayerDropTimersMap.get(firstPiece.id)
-
-              if (expirationTimestamp) {
-                const remaining = expirationTimestamp - now
-                newDropTimers[activeColor] = Math.max(0, remaining)
-              } else {
-                newDropTimers[activeColor] = null // No active timer for the first piece
-              }
-            } else {
-              newDropTimers[activeColor] = null // No pieces in pocket
-            }
-
-            // Ensure the other player's drop timer is null as only one player has an active drop timer
-            const otherColor = activeColor === "white" ? "black" : "white"
-            newDropTimers[otherColor] = null
-
-            return newDropTimers
-          })
-        } else {
-          // If not withTimer, ensure drop timers are null
-          setLocalDropTimers({ white: null, black: null })
-        }
-
-=======
-    if (gameState.status !== "active" || gameState.gameState?.gameEnded) return
-    timerRef.current = setInterval(() => {
-      setLocalTimers((prev) => {
-        const active = gameState.board.activeColor
-        const now = Date.now()
-        let newWhite = prev.white
-        let newBlack = prev.black
-        if (active === "white") newWhite = Math.max(0, prev.white - 100)
-        else newBlack = Math.max(0, prev.black - 100)
->>>>>>> 1b25c0db
-        return { white: newWhite, black: newBlack }
-      })
-    }, 100)
-    return () => {
-      if (timerRef.current) clearInterval(timerRef.current)
-    }
-<<<<<<< HEAD
-  }, [
-    gameState.status,
-    gameState.board.activeColor,
-    gameState.timeControl.timers.white,
-    gameState.timeControl.timers.black,
-    gameState.gameState?.gameEnded,
-    gameState.subvariantName,
-    gameState.board.pocketedPieces,
-    gameState.board.dropTimers,
-  ])
-=======
-  }, [gameState.status, gameState.board.activeColor, gameState.timeControl.timers.white, gameState.timeControl.timers.black, gameState.gameState?.gameEnded])
->>>>>>> 1b25c0db
-
-  // Socket handlers
-  function handleGameMove(data: any) {
-    if (data && data.gameState) {
-<<<<<<< HEAD
-      console.log("Game move received:", data.gameState)
-      setGameState((prevState) => {
-        const newState = {
-          ...prevState,
-          ...data.gameState,
-          board: { ...prevState.board, ...data.gameState.board },
-          timeControl: {
-            ...prevState.timeControl,
-            ...data.gameState.timeControl,
-            timers: {
-              white: data.gameState.timeControl?.timers?.white ?? prevState.timeControl.timers.white,
-              black: data.gameState.timeControl?.timers?.black ?? prevState.timeControl.timers.black,
-            },
-          },
-          moves: data.gameState.moves || [],
-          lastMove: data.gameState.lastMove,
-          moveCount: data.gameState.moveCount,
-        }
-
-        // Re-hydrate dropTimers Maps if they come as plain objects (only for withTimer)
-        if (newState.subvariantName === "withTimer" && newState.board.dropTimers) {
-          newState.board.dropTimers.white = new Map(Object.entries(newState.board.dropTimers.white || {}))
-          newState.board.dropTimers.black = new Map(Object.entries(newState.board.dropTimers.black || {}))
-        }
-
-        // Update local drop timers immediately based on new state
-        if (newState.subvariantName === "withTimer") {
-          const activeColor = newState.board.activeColor
-          const pocket = newState.board.pocketedPieces[activeColor] as PocketPieceWithTimer[]
-          const dropTimersMap = new Map(Object.entries(newState.board.dropTimers?.[activeColor] || {}))
-          const now = Date.now()
-
-          setLocalDropTimers((prev) => {
-            const newDropTimers = { white: null, black: null } // Reset both
-            if (pocket.length > 0) {
-              const firstPiece = pocket[0]
-              const expirationTimestamp = dropTimersMap.get(firstPiece.id)
-              if (expirationTimestamp) {
-                newDropTimers[activeColor] = Math.max(0, expirationTimestamp - now)
-              }
-            }
-            return newDropTimers
-          })
-        } else {
-          setLocalDropTimers({ white: null, black: null })
-        }
-
-        return newState
-      })
-=======
-      setGameState((prevState) => ({
-        ...prevState,
-        ...data.gameState,
-        board: { ...prevState.board, ...data.gameState.board },
-        timeControl: {
-          ...prevState.timeControl,
-          ...data.gameState.timeControl,
-          timers: {
-            white: data.gameState.timeControl?.timers?.white ?? prevState.timeControl.timers.white,
-            black: data.gameState.timeControl?.timers?.black ?? prevState.timeControl.timers.black,
-          },
-        },
-        moves: data.gameState.moves || [],
-        lastMove: data.gameState.lastMove,
-        moveCount: data.gameState.moveCount,
-      }))
->>>>>>> 1b25c0db
-      setMoveHistory(data.gameState.moves || [])
-      setSelectedSquare(null)
-      setPossibleMoves([])
-      setSelectedPocketPiece(null)
-      const userColor = data.gameState.userColor ? data.gameState.userColor[userId] : playerColor
-      setIsMyTurn(data.gameState.board.activeColor === userColor)
-    }
-  }
-
-  function handlePossibleMoves(data: { square: string; moves: any[] }) {
-    let moves: string[] = []
-    if (Array.isArray(data.moves) && data.moves.length > 0) {
-      if (typeof data.moves[0] === "object" && data.moves[0].to) {
-        moves = data.moves.map((m: any) => m.to)
-      } else if (typeof data.moves[0] === "string") {
-        moves = data.moves
-      }
-    }
-    setPossibleMoves(moves)
-  }
-
-  function handleGameStateUpdate(data: any) {
-    if (data && data.gameState) {
-<<<<<<< HEAD
-      setGameState((prevState) => {
-        const newState = {
-          ...prevState,
-          ...data.gameState,
-          timeControl: {
-            ...prevState.timeControl,
-            ...data.gameState.timeControl,
-            timers: {
-              white: data.gameState.timeControl?.timers?.white ?? prevState.timeControl.timers.white,
-              black: data.gameState.timeControl?.timers?.black ?? prevState.timeControl.timers.black,
-            },
-          },
-        }
-
-        // Re-hydrate dropTimers Maps if they come as plain objects (only for withTimer)
-        if (newState.subvariantName === "withTimer" && newState.board.dropTimers) {
-          newState.board.dropTimers.white = new Map(Object.entries(newState.board.dropTimers.white || {}))
-          newState.board.dropTimers.black = new Map(Object.entries(newState.board.dropTimers.black || {}))
-        }
-
-        // Update local drop timers immediately based on new state
-        if (newState.subvariantName === "withTimer") {
-          const activeColor = newState.board.activeColor
-          const pocket = newState.board.pocketedPieces[activeColor] as PocketPieceWithTimer[]
-          const dropTimersMap = new Map(Object.entries(newState.board.dropTimers?.[activeColor] || {}))
-          const now = Date.now()
-
-          setLocalDropTimers((prev) => {
-            const newDropTimers = { white: null, black: null } // Reset both
-            if (pocket.length > 0) {
-              const firstPiece = pocket[0]
-              const expirationTimestamp = dropTimersMap.get(firstPiece.id)
-              if (expirationTimestamp) {
-                newDropTimers[activeColor] = Math.max(0, expirationTimestamp - now)
-              }
-            }
-            return newDropTimers
-          })
-        } else {
-          setLocalDropTimers({ white: null, black: null })
-        }
-
-        return newState
-      })
-      setIsMyTurn(data.gameState.board.activeColor === playerColor)
-    }
-  }
-
-  function handleTimerUpdate(data: any) {
-    const whiteTime = data.timers?.white ?? data.white ?? localTimers.white
-    const blackTime = data.timers?.black ?? data.black ?? localTimers.black
-    setLocalTimers({ white: whiteTime, black: blackTime })
-  }
-
-  function handleGameEndEvent(data: any) {
-    const result = data.gameState?.gameState?.result || data.gameState?.result || data.result || "unknown"
-    const winner = data.gameState?.gameState?.winner || data.gameState?.winner || data.winner
-    setIsWinner(winner === playerColor ? true : winner ? false : null)
-    setGameEndMessage(result)
-    setShowGameEndModal(true)
-    setTimeout(() => {
-      if (socket) socket.disconnect()
-      setSocket(null)
-    }, 1000)
-    navigationTimeoutRef.current = setTimeout(() => {
-      setShowGameEndModal(false)
-      if (onNavigateToMenu) onNavigateToMenu()
-      router.replace("/choose")
-    }, 5000)
-  }
-
-=======
-      setGameState((prevState) => ({
-        ...prevState,
-        ...data.gameState,
-        timeControl: {
-          ...prevState.timeControl,
-          ...data.gameState.timeControl,
-          timers: {
-            white: data.gameState.timeControl?.timers?.white ?? prevState.timeControl.timers.white,
-            black: data.gameState.timeControl?.timers?.black ?? prevState.timeControl.timers.black,
-          },
-        },
-      }))
-      setIsMyTurn(data.gameState.board.activeColor === playerColor)
-    }
-  }
-
-  function handleTimerUpdate(data: any) {
-    let whiteTime = data.timers?.white ?? data.white ?? localTimers.white
-    let blackTime = data.timers?.black ?? data.black ?? localTimers.black
-    setLocalTimers({ white: whiteTime, black: blackTime })
-  }
-
-  function handleGameEndEvent(data: any) {
-    const result = data.gameState?.gameState?.result || data.gameState?.result || data.result || "unknown"
-    let winner = data.gameState?.gameState?.winner || data.gameState?.winner || data.winner
-    setIsWinner(winner === playerColor ? true : winner ? false : null)
-    setGameEndMessage(result)
-    setShowGameEndModal(true)
-    setTimeout(() => {
-      if (socket) socket.disconnect()
-      setSocket(null)
-    }, 1000)
-    navigationTimeoutRef.current = setTimeout(() => {
-      setShowGameEndModal(false)
-      if (onNavigateToMenu) onNavigateToMenu()
-      router.replace("/choose")
-    }, 5000)
-  }
-
->>>>>>> 1b25c0db
-  function handleGameError(data: any) {
-    Alert.alert("Error", data.message || data.error || "An error occurred")
-  }
-
-  function handleGameWarning(data: any) {
-    Alert.alert("Warning", data?.message || "Warning: Invalid move or rule violation.")
-  }
-
-  // Move logic
-  function requestPossibleMoves(square: string) {
-    if (!socket) return
-    socket.emit("game:getPossibleMoves", { square })
-  }
-
-  function makeMove(move: Move) {
-    if (!socket || !isMyTurn) return
-    setIsMyTurn(false)
-    setSelectedSquare(null)
-    setPossibleMoves([])
-    setSelectedPocketPiece(null)
-    socket.emit("game:makeMove", { move, timestamp: Date.now() })
-  }
-
-  function handleSquarePress(square: string) {
-    if (selectedPocketPiece && isMyTurn && selectedPocket === playerColor) {
-<<<<<<< HEAD
-      const pieceAtTarget = getPieceAt(square)
-      if (!pieceAtTarget) {
-        let pieceToDrop: string
-        if (gameState.subvariantName === "withTimer") {
-          // For withTimer, selectedPocketPiece is PocketPieceWithTimer
-          const selectedPieceObj = selectedPocketPiece as PocketPieceWithTimer
-          const playerPocket = (gameState.board.pocketedPieces[playerColor] as PocketPieceWithTimer[]) || []
-          const playerDropTimers = new Map(Object.entries(gameState.board.dropTimers?.[playerColor] || {}))
-
-          // Check if the selected piece is the *first* in the pocket and has an active timer
-          const firstPieceInPocket = playerPocket.length > 0 ? playerPocket[0] : null
-          const isSelectedPieceActiveDroppable =
-            firstPieceInPocket &&
-            firstPieceInPocket.id === selectedPieceObj.id &&
-            playerDropTimers.has(selectedPieceObj.id) &&
-            playerDropTimers.get(selectedPieceObj.id)! > Date.now()
-
-          if (!isSelectedPieceActiveDroppable) {
-            Alert.alert("Invalid Drop", "This piece is not currently available for drop or its timer has expired.")
-            setSelectedPocketPiece(null)
-            setSelectedPocket(null)
-            setSelectedSquare(null)
-            setPossibleMoves([])
-            return
-          }
-          pieceToDrop = selectedPieceObj.type
-        } else {
-          // For standard, selectedPocketPiece is just the piece type string
-          pieceToDrop = selectedPocketPiece as string
-        }
-
-        makeMove({ to: square, piece: pieceToDrop, drop: true })
-      } else {
-        Alert.alert("Invalid Drop", "You can only drop a piece on an empty square.")
-      }
-      setSelectedPocketPiece(null)
-      setSelectedPocket(null)
-      setSelectedSquare(null)
-      setPossibleMoves([])
-      return
-    }
-
-=======
-      // Only allow drop if the square is empty
-      const pieceAtTarget = getPieceAt(square);
-      if (!pieceAtTarget) {
-        makeMove({ to: square, piece: selectedPocketPiece, drop: true });
-      } else {
-        Alert.alert("Invalid Drop", "You can only drop a piece on an empty square.");
-      }
-      setSelectedPocketPiece(null);
-      setSelectedPocket(null);
-      setSelectedSquare(null);
-      setPossibleMoves([]);
-      return;
-    }
->>>>>>> 1b25c0db
-    if (selectedSquare === square) {
-      setSelectedSquare(null)
-      setPossibleMoves([])
-      return
-<<<<<<< HEAD
-    }
-
-    if (selectedSquare && possibleMoves.includes(square)) {
-      // Promotion check
-      const piece = getPieceAt(selectedSquare)
-      const isPromotion =
-        piece &&
-        ((piece.toLowerCase() === "p" && playerColor === "white" && square[1] === "8") ||
-          (piece.toLowerCase() === "p" && playerColor === "black" && square[1] === "1"))
-
-      if (isPromotion) {
-        setPromotionModal({ visible: true, from: selectedSquare, to: square, options: ["q", "r", "b", "n"] })
-        return
-      }
-      makeMove({ from: selectedSquare, to: square })
-      setPromotionModal(null)
-      setSelectedSquare(null)
-      setPossibleMoves([])
-      return
-    }
-
-    const piece = getPieceAt(square)
-    if (isMyTurn && piece && isPieceOwnedByPlayer(piece, playerColor)) {
-      setSelectedSquare(square)
-      requestPossibleMoves(square)
-    } else {
-      setSelectedSquare(null)
-      setPossibleMoves([])
-    }
-  }
-
-  function handlePromotionSelect(promotion: string) {
-    if (promotionModal) {
-      if (promotionModal.drop && promotionModal.piece) {
-        makeMove({ to: promotionModal.to, piece: promotionModal.piece, drop: true, promotion })
-      } else {
-        makeMove({ from: promotionModal.from, to: promotionModal.to, promotion })
-      }
-      setPromotionModal(null)
-=======
-    }
-    if (selectedSquare && possibleMoves.includes(square)) {
-      // Promotion check
-      const piece = getPieceAt(selectedSquare)
-      const isPromotion =
-        piece &&
-        ((piece.toLowerCase() === "p" && playerColor === "white" && square[1] === "8") ||
-          (piece.toLowerCase() === "p" && playerColor === "black" && square[1] === "1"))
-      if (isPromotion) {
-        setPromotionModal({ visible: true, from: selectedSquare, to: square, options: ["q", "r", "b", "n"] })
-        return
-      }
-      makeMove({ from: selectedSquare, to: square })
-      setPromotionModal(null)
-      setSelectedSquare(null)
-      setPossibleMoves([])
-      return
-    }
-    const piece = getPieceAt(square)
-    if (isMyTurn && piece && isPieceOwnedByPlayer(piece, playerColor)) {
-      setSelectedSquare(square)
-      requestPossibleMoves(square)
-    } else {
->>>>>>> 1b25c0db
-      setSelectedSquare(null)
-      setPossibleMoves([])
-    }
-  }
-
-<<<<<<< HEAD
-=======
-  function handlePromotionSelect(promotion: string) {
-    if (promotionModal) {
-      if (promotionModal.drop && promotionModal.piece) {
-        makeMove({ to: promotionModal.to, piece: promotionModal.piece, drop: true, promotion })
-      } else {
-        makeMove({ from: promotionModal.from, to: promotionModal.to, promotion })
-      }
-      setPromotionModal(null)
-      setSelectedSquare(null)
-      setPossibleMoves([])
-    }
-  }
-
->>>>>>> 1b25c0db
-  function getPieceAt(square: string): string | null {
-    const fileIndex = FILES.indexOf(square[0])
-    const rankIndex = RANKS.indexOf(square[1])
-    if (fileIndex === -1 || rankIndex === -1) return null
-<<<<<<< HEAD
-
-    const fen = gameState.board.fen || gameState.board.position
-    if (!fen) return null
-
-    const piecePlacement = fen.split(" ")[0]
-    const rows = piecePlacement.split("/")
-    if (rows.length !== 8) return null
-
-=======
-    const fen = gameState.board.fen || gameState.board.position
-    if (!fen) return null
-    const piecePlacement = fen.split(" ")[0]
-    const rows = piecePlacement.split("/")
-    if (rows.length !== 8) return null
->>>>>>> 1b25c0db
-    const row = rows[rankIndex]
-    let col = 0
-    for (let i = 0; i < row.length; i++) {
-      const c = row[i]
-      if (c >= "1" && c <= "8") {
-        col += Number.parseInt(c)
-      } else {
-        if (col === fileIndex) return c
-        col++
-      }
-    }
-    return null
-  }
-
-  function isPieceOwnedByPlayer(piece: string, color: "white" | "black"): boolean {
-    return color === "white" ? piece === piece.toUpperCase() : piece === piece.toLowerCase()
-  }
-
-  function formatTime(milliseconds: number): string {
-    if (!Number.isFinite(milliseconds) || milliseconds <= 0) return "0:00"
-    const totalSeconds = Math.floor(milliseconds / 1000)
-    const minutes = Math.floor(totalSeconds / 60)
-    const seconds = totalSeconds % 60
-    return `${minutes}:${seconds.toString().padStart(2, "0")}`
-  }
-
-<<<<<<< HEAD
-  function formatDropTime(milliseconds: number): string {
-    if (!Number.isFinite(milliseconds) || milliseconds <= 0) return "0.0"
-    const seconds = Math.floor(milliseconds / 1000)
-    const tenths = Math.floor((milliseconds % 1000) / 100)
-    return `${seconds}.${tenths}`
-  }
-
-  // Pocket panel
-  function renderPocketPanel(color: "white" | "black") {
-    const pocket = gameState.board.pocketedPieces[color] || []
-    const isMyPocket = playerColor === color
-    const isMyTurnForPocket = gameState.board.activeColor === color && isMyTurn
-
-    if (gameState.subvariantName === "withTimer") {
-      const frozen = gameState.board.frozenPieces?.[color] || []
-      const dropTimersMap = new Map(Object.entries(gameState.board.dropTimers?.[color] || {}))
-
-      let activeDroppablePiece: PocketPieceWithTimer | null = null
-      let activeDropTimerRemaining: number | null = null
-
-      if (pocket.length > 0) {
-        const firstPiece = pocket[0] as PocketPieceWithTimer
-        const expirationTimestamp = dropTimersMap.get(firstPiece.id)
-        if (expirationTimestamp) {
-          const remaining = expirationTimestamp - Date.now()
-          if (remaining > 0) {
-            activeDroppablePiece = firstPiece
-            activeDropTimerRemaining = remaining
-          }
-        }
-      }
-
-      return (
-        <View style={styles.pocketPanel}>
-          <Text style={styles.pocketLabel}>{color === "white" ? "White Pocket" : "Black Pocket"}</Text>
-          <View style={styles.pocketPieces}>
-            {activeDroppablePiece && (
-              <TouchableOpacity
-                key={activeDroppablePiece.id}
-                style={[
-                  styles.pocketPiece,
-                  (selectedPocketPiece as PocketPieceWithTimer)?.id === activeDroppablePiece.id &&
-                  selectedPocket === color
-                    ? styles.selectedPocketPiece
-                    : null,
-                ]}
-                onPress={() => {
-                  setSelectedPocketPiece(activeDroppablePiece)
-                  setSelectedPocket(color)
-                }}
-                disabled={!isMyTurnForPocket}
-              >
-                <Text style={styles.pieceText}>{PIECE_SYMBOLS[activeDroppablePiece.type]}</Text>
-                {activeDropTimerRemaining !== null && (
-                  <Text style={styles.dropTimerText}>{formatDropTime(localDropTimers[color] || 0)}</Text>
-                )}
-              </TouchableOpacity>
-            )}
-            {frozen.map((piece) => (
-              <View key={piece.id} style={styles.frozenPocketPiece}>
-                <Text style={styles.pieceText}>{PIECE_SYMBOLS[piece.type]}</Text>
-              </View>
-            ))}
-          </View>
-        </View>
-      )
-    } else {
-      // Standard Crazyhouse variant (pocketedPieces are strings)
-      const pieceCounts: { [key: string]: number } = {}
-      pocket.forEach((piece) => {
-        const pieceType = (piece as PocketPieceStandard).type || (piece as string) // Handle both potential types
-        pieceCounts[pieceType] = (pieceCounts[pieceType] || 0) + 1
-      })
-
-      return (
-        <View style={styles.pocketPanel}>
-          <Text style={styles.pocketLabel}>{color === "white" ? "White Pocket" : "Black Pocket"}</Text>
-          <View style={styles.pocketPieces}>
-            {Object.entries(pieceCounts).map(([pieceType, count]) => (
-              <TouchableOpacity
-                key={pieceType}
-                style={[
-                  styles.pocketPiece,
-                  selectedPocketPiece === pieceType && selectedPocket === color ? styles.selectedPocketPiece : null,
-                ]}
-                onPress={() => {
-                  setSelectedPocketPiece(pieceType)
-                  setSelectedPocket(color)
-                }}
-                disabled={!isMyTurnForPocket}
-              >
-                <Text style={styles.pieceText}>{PIECE_SYMBOLS[pieceType]}</Text>
-                {count > 1 && <Text style={styles.pocketCount}>x{count}</Text>}
-              </TouchableOpacity>
-            ))}
-          </View>
-        </View>
-      )
-    }
-  }
-
-  // Board rendering
-  function renderSquare(file: string, rank: string) {
-    const square = `${file}${rank}`
-    const isLight = (FILES.indexOf(file) + Number.parseInt(rank)) % 2 === 0
-    const isSelected = selectedSquare === square
-    const isPossibleMove = possibleMoves.includes(square)
-    const piece = getPieceAt(square)
-
-=======
-  // Pocket panel
-  function renderPocketPanel(color: "white" | "black") {
-    const pieces = gameState.board.pocketedPieces[color] || []
-    const pieceCounts: { [key: string]: number } = {}
-    pieces.forEach((piece) => {
-      pieceCounts[piece] = (pieceCounts[piece] || 0) + 1
-    })
-    return (
-      <View style={styles.pocketPanel}>
-        <Text style={styles.pocketLabel}>{color === "white" ? "White Pocket" : "Black Pocket"}</Text>
-        <View style={styles.pocketPieces}>
-          {Object.entries(pieceCounts).map(([piece, count]) => (
-            <TouchableOpacity
-              key={piece}
-              style={[
-                styles.pocketPiece,
-                selectedPocketPiece === piece && selectedPocket === color ? styles.selectedPocketPiece : null,
-              ]}
-              onPress={() => {
-                setSelectedPocketPiece(piece);
-                setSelectedPocket(color);
-              }}
-              disabled={gameState.board.activeColor !== color || !isMyTurn}
-            >
-              <Text style={styles.pieceText}>{PIECE_SYMBOLS[piece]}</Text>
-              {count > 1 && <Text style={styles.pocketCount}>x{count}</Text>}
-            </TouchableOpacity>
-          ))}
-        </View>
-      </View>
-    )
-  }
-
-  // Board rendering
-  function renderSquare(file: string, rank: string) {
-    const square = `${file}${rank}`
-    const isLight = (FILES.indexOf(file) + Number.parseInt(rank)) % 2 === 0
-    const isSelected = selectedSquare === square
-    const isPossibleMove = possibleMoves.includes(square)
-    const piece = getPieceAt(square)
->>>>>>> 1b25c0db
-    return (
-      <TouchableOpacity
-        key={square}
-        style={[
-          styles.square,
-          { width: squareSize, height: squareSize, backgroundColor: isLight ? "#F0D9B5" : "#769656" },
-          isSelected && styles.selectedSquare,
-          isPossibleMove && styles.possibleMoveSquare,
-        ]}
-        onPress={() => handleSquarePress(square)}
-      >
-<<<<<<< HEAD
-        {piece && <Text style={styles.pieceText}>{PIECE_SYMBOLS[piece]}</Text>}
-=======
-        {piece && (
-          <Text style={styles.pieceText}>{PIECE_SYMBOLS[piece]}</Text>
-        )}
->>>>>>> 1b25c0db
-        {isPossibleMove && !piece && <View style={styles.possibleMoveDot} />}
-        {isPossibleMove && piece && <View style={styles.captureIndicator} />}
-      </TouchableOpacity>
-    )
-  }
-
-  function renderBoard() {
-    const files = boardFlipped ? [...FILES].reverse() : FILES
-    const ranks = boardFlipped ? [...RANKS].reverse() : RANKS
-    return (
-      <View style={styles.boardContainer}>
-        <View style={styles.board}>
-          {ranks.map((rank) => (
-            <View key={rank} style={styles.row}>
-              {files.map((file) => renderSquare(file, rank))}
-            </View>
-          ))}
-        </View>
-      </View>
-    )
-  }
-
-  // Player info
-  function renderPlayerInfo(color: "white" | "black", isTop: boolean) {
-    const player = gameState.players[color]
-    if (!player) return null
-<<<<<<< HEAD
-
-    const timer = localTimers[color]
-    const isActivePlayer = gameState.board.activeColor === color
-    const isMe = playerColor === color
-
-=======
-    const timer = localTimers[color]
-    const isActivePlayer = gameState.board.activeColor === color
-    const isMe = playerColor === color
->>>>>>> 1b25c0db
-    return (
-      <View style={[styles.playerInfoBlock, isTop ? styles.topPlayerBlock : styles.bottomPlayerBlock]}>
-        <View style={styles.playerDetails}>
-          <Text style={styles.playerName}>
-            {player.username} {isMe && <Text style={styles.youIndicator}>YOU</Text>}
-          </Text>
-          <Text style={styles.playerRating}>({player.rating})</Text>
-        </View>
-        <View style={[styles.timerContainer, isActivePlayer && styles.activeTimer]}>
-          <Text style={styles.timer}>{formatTime(timer)}</Text>
-        </View>
-      </View>
-    )
-  }
-<<<<<<< HEAD
-
-  // Move history modal
-  function renderMoveHistory() {
-    if (!showMoveHistory) return null
-    const moves = moveHistory
-
-=======
-
-  // Move history modal
-  function renderMoveHistory() {
-    if (!showMoveHistory) return null
-    const moves = moveHistory
->>>>>>> 1b25c0db
-    return (
-      <Modal visible={showMoveHistory} transparent animationType="slide">
-        <View style={styles.modalOverlay}>
-          <View style={styles.moveHistoryModal}>
-            <View style={styles.moveHistoryHeader}>
-              <Text style={styles.moveHistoryTitle}>Moves</Text>
-              <TouchableOpacity onPress={() => setShowMoveHistory(false)} style={styles.closeButton}>
-                <Text style={styles.closeButtonText}>✕</Text>
-              </TouchableOpacity>
-            </View>
-            <ScrollView style={styles.moveHistoryScroll}>
-              {moves.map((move, idx) => (
-                <View key={idx} style={styles.moveRow}>
-                  <Text style={styles.moveNumber}>{idx + 1}.</Text>
-                  <Text style={styles.moveText}>{move.san || `${move.from || ""}-${move.to || ""}`}</Text>
-                </View>
-              ))}
-            </ScrollView>
-          </View>
-        </View>
-      </Modal>
-    )
-  }
-
-  // Promotion modal
-  function renderPromotionModal() {
-    if (!promotionModal || !promotionModal.visible) return null
-<<<<<<< HEAD
-
-=======
->>>>>>> 1b25c0db
-    return (
-      <Modal visible={promotionModal.visible} transparent animationType="fade">
-        <View style={styles.modalOverlay}>
-          <View style={styles.promotionModal}>
-            <Text style={styles.promotionTitle}>Choose Promotion Piece</Text>
-            <View style={styles.promotionOptions}>
-              {promotionModal.options.map((p) => (
-                <TouchableOpacity key={p} style={styles.promotionOption} onPress={() => handlePromotionSelect(p)}>
-                  <Text style={styles.promotionPiece}>
-<<<<<<< HEAD
-                    {
-                      PIECE_SYMBOLS[
-                        (playerColor === "white" ? p.toUpperCase() : p.toLowerCase()) as keyof typeof PIECE_SYMBOLS
-                      ]
-                    }
-=======
-                    {PIECE_SYMBOLS[(playerColor === "white" ? p.toUpperCase() : p.toLowerCase()) as keyof typeof PIECE_SYMBOLS]}
->>>>>>> 1b25c0db
-                  </Text>
-                </TouchableOpacity>
-              ))}
-            </View>
-            <TouchableOpacity onPress={() => setPromotionModal(null)} style={styles.cancelButton}>
-              <Text style={styles.cancelButtonText}>Cancel</Text>
-            </TouchableOpacity>
-          </View>
-        </View>
-      </Modal>
-    )
-  }
-<<<<<<< HEAD
-
-  // Game end modal
-  function renderGameEndModal() {
-    if (!showGameEndModal) return null
-
-=======
-
-  // Game end modal
-  function renderGameEndModal() {
-    if (!showGameEndModal) return null
->>>>>>> 1b25c0db
-    return (
-      <Modal visible={showGameEndModal} transparent animationType="fade">
-        <View style={styles.modalOverlay}>
-          <View style={styles.gameEndModal}>
-            <Text style={styles.gameEndTitle}>
-              {isWinner === true ? "VICTORY!" : isWinner === false ? "DEFEAT" : "GAME OVER"}
-            </Text>
-            <Text style={styles.gameEndMessage}>{gameEndMessage}</Text>
-          </View>
-        </View>
-      </Modal>
-    )
-  }
-
-  // Flip board
-  function handleFlipBoard() {
-    setBoardFlipped(!boardFlipped)
-  }
-
-  const opponentColor = playerColor === "white" ? "black" : "white"
-
-  return (
-    <View style={styles.container}>
-      {renderPlayerInfo(opponentColor, true)}
-      {renderPocketPanel(opponentColor)}
-      {renderBoard()}
-      {renderPocketPanel(playerColor)}
-      {renderPlayerInfo(playerColor, false)}
-<<<<<<< HEAD
-
-=======
->>>>>>> 1b25c0db
-      <View style={styles.bottomBar}>
-        <TouchableOpacity style={styles.bottomBarButton} onPress={() => setShowMoveHistory(true)}>
-          <Text style={styles.bottomBarIcon}>≡</Text>
-          <Text style={styles.bottomBarLabel}>Moves</Text>
-        </TouchableOpacity>
-        <TouchableOpacity style={styles.bottomBarButton} onPress={handleFlipBoard}>
-          <Text style={styles.bottomBarIcon}>⟲</Text>
-          <Text style={styles.bottomBarLabel}>Flip</Text>
-        </TouchableOpacity>
-        <TouchableOpacity
-          style={styles.bottomBarButton}
-          onPress={() => {
-            if (socket && gameState.status === "active") socket.emit("game:resign")
-          }}
-        >
-          <Text style={styles.bottomBarIcon}>✕</Text>
-          <Text style={styles.bottomBarLabel}>Resign</Text>
-        </TouchableOpacity>
-        <TouchableOpacity
-          style={styles.bottomBarButton}
-          onPress={() => {
-            if (socket && gameState.status === "active") socket.emit("game:offerDraw")
-          }}
-        >
-          <Text style={styles.bottomBarIcon}>½</Text>
-          <Text style={styles.bottomBarLabel}>Draw</Text>
-        </TouchableOpacity>
-      </View>
-<<<<<<< HEAD
-
-=======
->>>>>>> 1b25c0db
-      {renderMoveHistory()}
-      {renderGameEndModal()}
-      {renderPromotionModal()}
-    </View>
-  )
-}
-
-const styles = StyleSheet.create({
-  container: { flex: 1, backgroundColor: "#222", alignItems: "center" },
-  boardContainer: { alignItems: "center", justifyContent: "center" },
-  board: {},
-  row: { flexDirection: "row" },
-  square: {
-    justifyContent: "center",
-    alignItems: "center",
-    position: "relative",
-    borderWidth: 1,
-    borderColor: "#444",
-  },
-  selectedSquare: { backgroundColor: "#f7ec74" },
-  possibleMoveSquare: { backgroundColor: "rgba(255,255,0,0.3)" },
-  pieceText: { fontSize: 28, color: "#fff", fontWeight: "bold" },
-  possibleMoveDot: {
-    position: "absolute",
-    width: 12,
-    height: 12,
-    borderRadius: 6,
-    backgroundColor: "rgba(0,0,0,0.3)",
-    opacity: 0.8,
-  },
-  captureIndicator: {
-    position: "absolute",
-    top: 0,
-    right: 0,
-    width: 0,
-    height: 0,
-    borderLeftWidth: 16,
-    borderTopWidth: 16,
-    borderLeftColor: "transparent",
-    borderTopColor: "rgba(255,0,0,0.3)",
-  },
-  playerInfoBlock: {
-    width: "100%",
-    backgroundColor: "#222",
-    paddingHorizontal: 16,
-    paddingVertical: 12,
-    flexDirection: "row",
-<<<<<<< HEAD
-    alignItems: "center",
-    justifyContent: "space-between",
-    borderBottomWidth: 1,
-    borderBottomColor: "#333",
-  },
-  topPlayerBlock: { paddingTop: 20 },
-  bottomPlayerBlock: { borderTopWidth: 1, borderBottomWidth: 0, borderTopColor: "#333", paddingBottom: 20 },
-  playerDetails: { flex: 1 },
-  playerName: { color: "#fff", fontSize: 18, fontWeight: "500" },
-  youIndicator: { color: "#90EE90", fontSize: 14, fontWeight: "bold", marginLeft: 5 },
-  playerRating: { color: "#999", fontSize: 14 },
-  timerContainer: {
-    backgroundColor: "#1a1a1a",
-    paddingHorizontal: 12,
-    paddingVertical: 8,
-    borderRadius: 6,
-    minWidth: 70,
-    alignItems: "center",
-    borderWidth: 1,
-    borderColor: "#333",
-  },
-  activeTimer: { borderColor: "#90EE90" },
-  timer: { color: "#fff", fontWeight: "bold", fontFamily: "monospace", fontSize: 20 },
-  pocketPanel: { flexDirection: "row", alignItems: "center", marginVertical: 8 },
-  pocketLabel: { color: "#fff", marginRight: 8 },
-  pocketPieces: { flexDirection: "row" },
-  pocketPiece: { backgroundColor: "#333", borderRadius: 4, padding: 8, marginHorizontal: 2 },
-  selectedPocketPiece: { backgroundColor: "#60a5fa" },
-  pocketCount: { color: "#a1a1aa", fontSize: 12, marginLeft: 2 },
-  dropTimerText: { color: "#fff", fontSize: 12, marginTop: 4, fontFamily: "monospace" },
-  frozenPocketPiece: {
-    backgroundColor: "#555", // A different background for frozen pieces
-    borderRadius: 4,
-    padding: 8,
-    marginHorizontal: 2,
-    opacity: 0.6, // Make them slightly transparent
-  },
-  bottomBar: {
-    flexDirection: "row",
-    backgroundColor: "#1a1a1a",
-    paddingVertical: 12,
-    paddingHorizontal: 16,
-    justifyContent: "space-around",
-    alignItems: "center",
-    borderTopWidth: 1,
-    borderTopColor: "#333",
-    width: "100%",
-  },
-  bottomBarButton: {
-    alignItems: "center",
-    justifyContent: "center",
-    paddingVertical: 8,
-    paddingHorizontal: 12,
-    borderRadius: 8,
-    minWidth: 60,
-  },
-  bottomBarIcon: { fontSize: 24, marginBottom: 4, color: "#999", fontWeight: "bold" },
-  bottomBarLabel: { color: "#fff", fontSize: 12, fontWeight: "500" },
-  modalOverlay: {
-    flex: 1,
-    backgroundColor: "rgba(0,0,0,0.8)",
-    justifyContent: "center",
-    alignItems: "center",
-    padding: 16,
-  },
-  moveHistoryModal: {
-    backgroundColor: "#222",
-    borderRadius: 12,
-    width: "90%",
-    maxWidth: 400,
-    maxHeight: "70%",
-    borderWidth: 1,
-    borderColor: "#555",
-  },
-  moveHistoryHeader: {
-    flexDirection: "row",
-    justifyContent: "space-between",
-    alignItems: "center",
-    padding: 16,
-    borderBottomWidth: 1,
-    borderBottomColor: "#555",
-  },
-=======
-    alignItems: "center",
-    justifyContent: "space-between",
-    borderBottomWidth: 1,
-    borderBottomColor: "#333",
-  },
-  topPlayerBlock: { paddingTop: 20 },
-  bottomPlayerBlock: { borderTopWidth: 1, borderBottomWidth: 0, borderTopColor: "#333", paddingBottom: 20 },
-  playerDetails: { flex: 1 },
-  playerName: { color: "#fff", fontSize: 18, fontWeight: "500" },
-  youIndicator: { color: "#90EE90", fontSize: 14, fontWeight: "bold", marginLeft: 5 },
-  playerRating: { color: "#999", fontSize: 14 },
-  timerContainer: { backgroundColor: "#1a1a1a", paddingHorizontal: 12, paddingVertical: 8, borderRadius: 6, minWidth: 70, alignItems: "center", borderWidth: 1, borderColor: "#333" },
-  activeTimer: { borderColor: "#90EE90" },
-  timer: { color: "#fff", fontWeight: "bold", fontFamily: "monospace", fontSize: 20 },
-  pocketPanel: { flexDirection: "row", alignItems: "center", marginVertical: 8 },
-  pocketLabel: { color: "#fff", marginRight: 8 },
-  pocketPieces: { flexDirection: "row" },
-  pocketPiece: { backgroundColor: "#333", borderRadius: 4, padding: 8, marginHorizontal: 2 },
-  selectedPocketPiece: { backgroundColor: "#60a5fa" },
-  pocketCount: { color: "#a1a1aa", fontSize: 12, marginLeft: 2 },
-  bottomBar: { flexDirection: "row", backgroundColor: "#1a1a1a", paddingVertical: 12, paddingHorizontal: 16, justifyContent: "space-around", alignItems: "center", borderTopWidth: 1, borderTopColor: "#333", width: "100%" },
-  bottomBarButton: { alignItems: "center", justifyContent: "center", paddingVertical: 8, paddingHorizontal: 12, borderRadius: 8, minWidth: 60 },
-  bottomBarIcon: { fontSize: 24, marginBottom: 4, color: "#999", fontWeight: "bold" },
-  bottomBarLabel: { color: "#fff", fontSize: 12, fontWeight: "500" },
-  modalOverlay: { flex: 1, backgroundColor: "rgba(0,0,0,0.8)", justifyContent: "center", alignItems: "center", padding: 16 },
-  moveHistoryModal: { backgroundColor: "#222", borderRadius: 12, width: "90%", maxWidth: 400, maxHeight: "70%", borderWidth: 1, borderColor: "#555" },
-  moveHistoryHeader: { flexDirection: "row", justifyContent: "space-between", alignItems: "center", padding: 16, borderBottomWidth: 1, borderBottomColor: "#555" },
->>>>>>> 1b25c0db
-  moveHistoryTitle: { color: "#fff", fontSize: 18, fontWeight: "bold" },
-  closeButton: { padding: 8 },
-  closeButtonText: { color: "#fff", fontSize: 18, fontWeight: "bold" },
-  moveHistoryScroll: { flex: 1, padding: 16 },
-  moveRow: { flexDirection: "row", marginBottom: 8, alignItems: "center" },
-  moveNumber: { color: "#999", fontSize: 14, width: 30, fontWeight: "bold" },
-  moveText: { color: "#fff", fontSize: 14, width: 60, marginHorizontal: 8 },
-<<<<<<< HEAD
-  gameEndModal: {
-    backgroundColor: "#222",
-    borderRadius: 16,
-    padding: 24,
-    alignItems: "center",
-    borderWidth: 1,
-    borderColor: "#555",
-    maxWidth: "90%",
-  },
-  gameEndTitle: { fontSize: 24, fontWeight: "bold", textAlign: "center", marginBottom: 16, color: "#fff" },
-  gameEndMessage: { fontSize: 16, textAlign: "center", marginBottom: 20, color: "#fff", lineHeight: 22 },
-  promotionModal: {
-    backgroundColor: "#222",
-    borderRadius: 12,
-    padding: 20,
-    alignItems: "center",
-    borderWidth: 1,
-    borderColor: "#555",
-  },
-  promotionTitle: { color: "#fff", fontSize: 18, fontWeight: "bold", marginBottom: 20, textAlign: "center" },
-  promotionOptions: { flexDirection: "row", justifyContent: "center", marginBottom: 20, flexWrap: "wrap" },
-  promotionOption: {
-    margin: 8,
-    padding: 12,
-    backgroundColor: "#F0D9B5",
-    borderRadius: 8,
-    minWidth: 50,
-    minHeight: 50,
-    justifyContent: "center",
-    alignItems: "center",
-  },
-  promotionPiece: { fontSize: 28, textAlign: "center", color: "#000" },
-  cancelButton: { paddingHorizontal: 20, paddingVertical: 10, backgroundColor: "#666", borderRadius: 8 },
-  cancelButtonText: { color: "#fff", fontSize: 16, fontWeight: "bold" },
-})
-
-=======
-  gameEndModal: { backgroundColor: "#222", borderRadius: 16, padding: 24, alignItems: "center", borderWidth: 1, borderColor: "#555", maxWidth: "90%" },
-  gameEndTitle: { fontSize: 24, fontWeight: "bold", textAlign: "center", marginBottom: 16, color: "#fff" },
-  gameEndMessage: { fontSize: 16, textAlign: "center", marginBottom: 20, color: "#fff", lineHeight: 22 },
-  promotionModal: { backgroundColor: "#222", borderRadius: 12, padding: 20, alignItems: "center", borderWidth: 1, borderColor: "#555" },
-  promotionTitle: { color: "#fff", fontSize: 18, fontWeight: "bold", marginBottom: 20, textAlign: "center" },
-  promotionOptions: { flexDirection: "row", justifyContent: "center", marginBottom: 20, flexWrap: "wrap" },
-  promotionOption: { margin: 8, padding: 12, backgroundColor: "#F0D9B5", borderRadius: 8, minWidth: 50, minHeight: 50, justifyContent: "center", alignItems: "center" },
-  promotionPiece: { fontSize: 28, textAlign: "center", color: "#000" },
-  cancelButton: { paddingHorizontal: 20, paddingVertical: 10, backgroundColor: "#666", borderRadius: 8 },
-    cancelButtonText: { color: "#fff", fontSize: 16, fontWeight: "bold" },
-})
->>>>>>> 1b25c0db
+"use client"
+import { useRouter } from "expo-router"
+import { useEffect, useRef, useState } from "react"
+import { useEffect, useRef, useState } from "react"
+import { Alert, Dimensions, Modal, ScrollView, StyleSheet, Text, TouchableOpacity, View } from "react-native"
+import type { Socket } from "socket.io-client"
+import { getSocketInstance } from "../utils/socketManager"
+
+// Define types for pocket pieces
+interface PocketPieceStandard {
+  type: string // e.g., "p", "n", "b"
+}
+
+interface PocketPieceWithTimer {
+  type: string
+  id: string
+  capturedAt: number
+}
+
+type PocketPiece = PocketPieceStandard | PocketPieceWithTimer
+
+// Types
+interface Player {
+  userId: string
+  username: string
+  rating: number
+  avatar: string | null
+  title: string | null
+}
+
+interface GameState {
+  sessionId: string
+  variantName: string
+  subvariantName?: string // "withTimer" or undefined/other for standard
+  description: string
+  players: {
+    white: Player
+    black: Player
+  }
+  board: {
+    fen: string
+    position: string
+    activeColor: "white" | "black"
+    castlingRights: string
+    enPassantSquare: string
+    halfmoveClock: number
+    fullmoveNumber: number
+    whiteTime?: number
+    blackTime?: number
+    turnStartTimestamp?: number
+    lastMoveTimestamp?: number
+    moveHistory?: { from: string; to: string; [key: string]: any }[]
+    pocketedPieces: {
+      white: PocketPiece[]
+      black: PocketPiece[]
+    }
+    dropTimers?: {
+      white: { [pieceId: string]: number }
+      black: { [pieceId: string]: number }
+    }
+    frozenPieces?: {
+      white: PocketPieceWithTimer[]
+      black: PocketPieceWithTimer[]
+    }
+    gameStarted?: boolean
+    firstMoveTimestamp?: number
+    gameEnded?: boolean
+    endReason?: string | null
+    winner?: string | null
+    endTimestamp?: number | null
+  }
+  timeControl: {
+    type: string
+    baseTime: number
+    increment: number
+    timers: {
+      white: number
+      black: number
+    }
+    flagged: {
+      white: boolean
+      black: boolean
+    }
+    timeSpent?: { white: any; black: any }
+    timeSpent?: { white: any; black: any }
+  }
+  status: string
+  result: string
+  resultReason?: string | null
+  winner?: string | null
+  moves: any[]
+  moveCount: number
+  lastMove: any
+  gameState: {
+    check?: boolean
+    checkmate?: boolean
+    stalemate?: boolean
+    insufficientMaterial?: boolean
+    threefoldRepetition?: boolean
+    fiftyMoveRule?: boolean
+    gameEnded?: boolean
+    result?: string
+    winner?: string | null
+    result?: string
+    winner?: string | null
+    endReason?: string | null
+  }
+  userColor: {
+    [key: string]: "white" | "black"
+  }
+  positionHistory?: string[]
+  createdAt?: number
+  lastActivity?: number
+  startedAt?: number
+  endedAt?: number | null
+  rules?: any
+  metadata?: any
+  timers?: any
+  positionHistory?: string[]
+  createdAt?: number
+  lastActivity?: number
+  startedAt?: number
+  endedAt?: number | null
+  rules?: any
+  metadata?: any
+  timers?: any
+}
+
+interface Move {
+  from?: string
+  from?: string
+  to: string
+  piece?: string
+  drop?: boolean
+  promotion?: string
+  drop?: boolean
+  promotion?: string
+}
+
+interface CrazyHouseChessGameProps {
+interface CrazyHouseChessGameProps {
+  initialGameState: GameState
+  userId: string
+  onNavigateToMenu?: () => void
+}
+
+const PIECE_SYMBOLS = {
+  r: "♜",
+  n: "♞",
+  b: "♝",
+  q: "♛",
+  k: "♚",
+  p: "♟",
+  R: "♖",
+  N: "♘",
+  B: "♗",
+  Q: "♕",
+  K: "♔",
+  P: "♙",
+}
+
+const FILES = ["a", "b", "c", "d", "e", "f", "g", "h"]
+const RANKS = ["8", "7", "6", "5", "4", "3", "2", "1"]
+
+const screenWidth = Dimensions.get("window").width
+const boardSize = screenWidth
+const squareSize = boardSize / 8
+
+export default function CrazyHouseChessGame({ initialGameState, userId, onNavigateToMenu }: CrazyHouseChessGameProps) {
+const screenWidth = Dimensions.get("window").width
+const boardSize = screenWidth
+const squareSize = boardSize / 8
+
+export default function CrazyHouseChessGame({ initialGameState, userId, onNavigateToMenu }: CrazyHouseChessGameProps) {
+  const router = useRouter()
+  const [gameState, setGameState] = useState<GameState>(initialGameState)
+  const [socket, setSocket] = useState<Socket | null>(null)
+  const [selectedSquare, setSelectedSquare] = useState<string | null>(null)
+  const [possibleMoves, setPossibleMoves] = useState<string[]>([])
+  const [selectedPocketPiece, setSelectedPocketPiece] = useState<string | PocketPieceWithTimer | null>(null)
+  const [selectedPocket, setSelectedPocket] = useState<"white" | "black" | null>(null)
+  const [isMyTurn, setIsMyTurn] = useState(false)
+  const [playerColor, setPlayerColor] = useState<"white" | "black">("white")
+  const [boardFlipped, setBoardFlipped] = useState(false)
+  const [moveHistory, setMoveHistory] = useState<any[]>([])
+  const [moveHistory, setMoveHistory] = useState<any[]>([])
+  const [showMoveHistory, setShowMoveHistory] = useState(false)
+  const [promotionModal, setPromotionModal] = useState<{
+    visible: boolean
+    from?: string
+    from?: string
+    to: string
+    options: string[]
+    drop?: boolean
+    piece?: string
+    drop?: boolean
+    piece?: string
+  } | null>(null)
+  const [showGameEndModal, setShowGameEndModal] = useState(false)
+  const [gameEndMessage, setGameEndMessage] = useState("")
+  const [isWinner, setIsWinner] = useState<boolean | null>(null)
+  const [localTimers, setLocalTimers] = useState<{ white: number; black: number }>({
+    white: initialGameState.timeControl.timers.white,
+    black: initialGameState.timeControl.timers.black,
+  })
+  const [localDropTimers, setLocalDropTimers] = useState<{ white: number | null; black: number | null }>({
+    white: null,
+    black: null,
+  })
+
+  const timerRef = useRef<any>(null)
+  const navigationTimeoutRef = useRef<any>(null)
+
+  useEffect(() => {
+    const gameSocket = getSocketInstance()
+    if (gameSocket) {
+      setSocket(gameSocket)
+    } else {
+      Alert.alert("Connection Error", "Failed to connect to game socket. Please try again.")
+      return
+    }
+
+    const userColor = initialGameState.userColor[userId]
+    setPlayerColor(userColor === "white" || userColor === "black" ? userColor : "white")
+    setBoardFlipped(userColor === "black")
+    setIsMyTurn(initialGameState.board.activeColor === userColor)
+
+    // Initialize local drop timers if it's a withTimer variant
+    if (initialGameState.subvariantName === "withTimer") {
+      const activeColor = initialGameState.board.activeColor
+      const pocket = initialGameState.board.pocketedPieces[activeColor] as PocketPieceWithTimer[]
+      const dropTimersMap = new Map(Object.entries(initialGameState.board.dropTimers?.[activeColor] || {}))
+
+      if (pocket.length > 0) {
+        const firstPiece = pocket[0]
+        const expirationTimestamp = dropTimersMap.get(firstPiece.id)
+        if (expirationTimestamp) {
+          const remaining = expirationTimestamp - Date.now()
+          setLocalDropTimers((prev) => ({
+            ...prev,
+            [activeColor]: Math.max(0, remaining),
+          }))
+        }
+      }
+    }
+
+    return () => {
+      if (timerRef.current) clearInterval(timerRef.current)
+      if (navigationTimeoutRef.current) clearTimeout(navigationTimeoutRef.current)
+    }
+  }, [])
+
+  useEffect(() => {
+    if (!socket) return
+
+    socket.on("game:move", handleGameMove)
+    socket.on("game:possibleMoves", handlePossibleMoves)
+    socket.on("game:gameState", handleGameStateUpdate)
+    socket.on("game:timer", handleTimerUpdate)
+    socket.on("game:end", handleGameEndEvent)
+    socket.on("game:error", handleGameError)
+    socket.on("game:warning", handleGameWarning)
+
+    return () => {
+      socket.off("game:move", handleGameMove)
+      socket.off("game:possibleMoves", handlePossibleMoves)
+      socket.off("game:gameState", handleGameStateUpdate)
+      socket.off("game:timer", handleTimerUpdate)
+      socket.off("game:end", handleGameEndEvent)
+      socket.off("game:error", handleGameError)
+      socket.off("game:warning", handleGameWarning)
+    }
+  }, [socket, playerColor])
+
+  useEffect(() => {
+    if (timerRef.current) clearInterval(timerRef.current)
+
+    if (gameState.status !== "active" || gameState.gameState?.gameEnded) {
+      setLocalDropTimers({ white: null, black: null }) // Clear drop timers if game not active/ended
+      return
+    }
+
+    timerRef.current = setInterval(() => {
+      setLocalTimers((prevMainTimers) => {
+        const activeColor = gameState.board.activeColor
+        const now = Date.now()
+        let newWhite = prevMainTimers.white
+        let newBlack = prevMainTimers.black
+
+        // Update main game clock
+        if (activeColor === "white") {
+          newWhite = Math.max(0, newWhite - 100)
+        } else {
+          newBlack = Math.max(0, newBlack - 100)
+        }
+
+        // Update drop timers if it's a "withTimer" variant
+        if (gameState.subvariantName === "withTimer") {
+          setLocalDropTimers((prevDropTimers) => {
+            const newDropTimers = { ...prevDropTimers }
+            const currentActivePlayerPocket =
+              (gameState.board.pocketedPieces[activeColor] as PocketPieceWithTimer[]) || []
+            const currentActivePlayerDropTimersMap = new Map(
+              Object.entries(gameState.board.dropTimers?.[activeColor] || {}),
+            )
+
+            if (currentActivePlayerPocket.length > 0) {
+              const firstPiece = currentActivePlayerPocket[0]
+              const expirationTimestamp = currentActivePlayerDropTimersMap.get(firstPiece.id)
+
+              if (expirationTimestamp) {
+                const remaining = expirationTimestamp - now
+                newDropTimers[activeColor] = Math.max(0, remaining)
+              } else {
+                newDropTimers[activeColor] = null // No active timer for the first piece
+              }
+            } else {
+              newDropTimers[activeColor] = null // No pieces in pocket
+            }
+
+            // Ensure the other player's drop timer is null as only one player has an active drop timer
+            const otherColor = activeColor === "white" ? "black" : "white"
+            newDropTimers[otherColor] = null
+
+            return newDropTimers
+          })
+        } else {
+          // If not withTimer, ensure drop timers are null
+          setLocalDropTimers({ white: null, black: null })
+        }
+
+        return { white: newWhite, black: newBlack }
+      })
+    }, 100)
+    return () => {
+      if (timerRef.current) clearInterval(timerRef.current)
+    }
+  }, [
+    gameState.status,
+    gameState.board.activeColor,
+    gameState.timeControl.timers.white,
+    gameState.timeControl.timers.black,
+    gameState.gameState?.gameEnded,
+    gameState.subvariantName,
+    gameState.board.pocketedPieces,
+    gameState.board.dropTimers,
+  ])
+
+  // Socket handlers
+  function handleGameMove(data: any) {
+    if (data && data.gameState) {
+      console.log("Game move received:", data.gameState)
+      setGameState((prevState) => {
+        const newState = {
+          ...prevState,
+          ...data.gameState,
+          board: { ...prevState.board, ...data.gameState.board },
+          timeControl: {
+            ...prevState.timeControl,
+            ...data.gameState.timeControl,
+            timers: {
+              white: data.gameState.timeControl?.timers?.white ?? prevState.timeControl.timers.white,
+              black: data.gameState.timeControl?.timers?.black ?? prevState.timeControl.timers.black,
+            },
+          },
+          moves: data.gameState.moves || [],
+          lastMove: data.gameState.lastMove,
+          moveCount: data.gameState.moveCount,
+        }
+
+        // Re-hydrate dropTimers Maps if they come as plain objects (only for withTimer)
+        if (newState.subvariantName === "withTimer" && newState.board.dropTimers) {
+          newState.board.dropTimers.white = new Map(Object.entries(newState.board.dropTimers.white || {}))
+          newState.board.dropTimers.black = new Map(Object.entries(newState.board.dropTimers.black || {}))
+        }
+
+        // Update local drop timers immediately based on new state
+        if (newState.subvariantName === "withTimer") {
+          const activeColor = newState.board.activeColor
+          const pocket = newState.board.pocketedPieces[activeColor] as PocketPieceWithTimer[]
+          const dropTimersMap = new Map(Object.entries(newState.board.dropTimers?.[activeColor] || {}))
+          const now = Date.now()
+
+          setLocalDropTimers((prev) => {
+            const newDropTimers = { white: null, black: null } // Reset both
+            if (pocket.length > 0) {
+              const firstPiece = pocket[0]
+              const expirationTimestamp = dropTimersMap.get(firstPiece.id)
+              if (expirationTimestamp) {
+                newDropTimers[activeColor] = Math.max(0, expirationTimestamp - now)
+              }
+            }
+            return newDropTimers
+          })
+        } else {
+          setLocalDropTimers({ white: null, black: null })
+        }
+
+        return newState
+      })
+      setMoveHistory(data.gameState.moves || [])
+      setSelectedSquare(null)
+      setPossibleMoves([])
+      setSelectedPocketPiece(null)
+      const userColor = data.gameState.userColor ? data.gameState.userColor[userId] : playerColor
+      setIsMyTurn(data.gameState.board.activeColor === userColor)
+    }
+  }
+
+  function handlePossibleMoves(data: { square: string; moves: any[] }) {
+  function handlePossibleMoves(data: { square: string; moves: any[] }) {
+    let moves: string[] = []
+    if (Array.isArray(data.moves) && data.moves.length > 0) {
+      if (typeof data.moves[0] === "object" && data.moves[0].to) {
+        moves = data.moves.map((m: any) => m.to)
+      } else if (typeof data.moves[0] === "string") {
+        moves = data.moves
+      }
+    }
+    setPossibleMoves(moves)
+  }
+
+  function handleGameStateUpdate(data: any) {
+    if (data && data.gameState) {
+      setGameState((prevState) => {
+        const newState = {
+          ...prevState,
+          ...data.gameState,
+          timeControl: {
+            ...prevState.timeControl,
+            ...data.gameState.timeControl,
+            timers: {
+              white: data.gameState.timeControl?.timers?.white ?? prevState.timeControl.timers.white,
+              black: data.gameState.timeControl?.timers?.black ?? prevState.timeControl.timers.black,
+            },
+          },
+        }
+
+        // Re-hydrate dropTimers Maps if they come as plain objects (only for withTimer)
+        if (newState.subvariantName === "withTimer" && newState.board.dropTimers) {
+          newState.board.dropTimers.white = new Map(Object.entries(newState.board.dropTimers.white || {}))
+          newState.board.dropTimers.black = new Map(Object.entries(newState.board.dropTimers.black || {}))
+        }
+
+        // Update local drop timers immediately based on new state
+        if (newState.subvariantName === "withTimer") {
+          const activeColor = newState.board.activeColor
+          const pocket = newState.board.pocketedPieces[activeColor] as PocketPieceWithTimer[]
+          const dropTimersMap = new Map(Object.entries(newState.board.dropTimers?.[activeColor] || {}))
+          const now = Date.now()
+
+          setLocalDropTimers((prev) => {
+            const newDropTimers = { white: null, black: null } // Reset both
+            if (pocket.length > 0) {
+              const firstPiece = pocket[0]
+              const expirationTimestamp = dropTimersMap.get(firstPiece.id)
+              if (expirationTimestamp) {
+                newDropTimers[activeColor] = Math.max(0, expirationTimestamp - now)
+              }
+            }
+            return newDropTimers
+          })
+        } else {
+          setLocalDropTimers({ white: null, black: null })
+        }
+
+        return newState
+      })
+      setIsMyTurn(data.gameState.board.activeColor === playerColor)
+    }
+  }
+
+  function handleTimerUpdate(data: any) {
+    const whiteTime = data.timers?.white ?? data.white ?? localTimers.white
+    const blackTime = data.timers?.black ?? data.black ?? localTimers.black
+    setLocalTimers({ white: whiteTime, black: blackTime })
+  }
+
+  function handleGameEndEvent(data: any) {
+    const result = data.gameState?.gameState?.result || data.gameState?.result || data.result || "unknown"
+    const winner = data.gameState?.gameState?.winner || data.gameState?.winner || data.winner
+    setIsWinner(winner === playerColor ? true : winner ? false : null)
+    setGameEndMessage(result)
+    setShowGameEndModal(true)
+    setTimeout(() => {
+      if (socket) socket.disconnect()
+      setSocket(null)
+    }, 1000)
+    navigationTimeoutRef.current = setTimeout(() => {
+      setShowGameEndModal(false)
+      if (onNavigateToMenu) onNavigateToMenu()
+      router.replace("/choose")
+    }, 5000)
+  }
+
+  function handleGameError(data: any) {
+    Alert.alert("Error", data.message || data.error || "An error occurred")
+  }
+
+  function handleGameWarning(data: any) {
+    Alert.alert("Warning", data?.message || "Warning: Invalid move or rule violation.")
+  }
+
+  // Move logic
+  function requestPossibleMoves(square: string) {
+    if (!socket) return
+    socket.emit("game:getPossibleMoves", { square })
+  }
+
+  function makeMove(move: Move) {
+    if (!socket || !isMyTurn) return
+    setIsMyTurn(false)
+    setSelectedSquare(null)
+    setPossibleMoves([])
+    setSelectedPocketPiece(null)
+    socket.emit("game:makeMove", { move, timestamp: Date.now() })
+  }
+
+  function handleSquarePress(square: string) {
+    if (selectedPocketPiece && isMyTurn && selectedPocket === playerColor) {
+      const pieceAtTarget = getPieceAt(square)
+      if (!pieceAtTarget) {
+        let pieceToDrop: string
+        if (gameState.subvariantName === "withTimer") {
+          // For withTimer, selectedPocketPiece is PocketPieceWithTimer
+          const selectedPieceObj = selectedPocketPiece as PocketPieceWithTimer
+          const playerPocket = (gameState.board.pocketedPieces[playerColor] as PocketPieceWithTimer[]) || []
+          const playerDropTimers = new Map(Object.entries(gameState.board.dropTimers?.[playerColor] || {}))
+
+          // Check if the selected piece is the *first* in the pocket and has an active timer
+          const firstPieceInPocket = playerPocket.length > 0 ? playerPocket[0] : null
+          const isSelectedPieceActiveDroppable =
+            firstPieceInPocket &&
+            firstPieceInPocket.id === selectedPieceObj.id &&
+            playerDropTimers.has(selectedPieceObj.id) &&
+            playerDropTimers.get(selectedPieceObj.id)! > Date.now()
+
+          if (!isSelectedPieceActiveDroppable) {
+            Alert.alert("Invalid Drop", "This piece is not currently available for drop or its timer has expired.")
+            setSelectedPocketPiece(null)
+            setSelectedPocket(null)
+            setSelectedSquare(null)
+            setPossibleMoves([])
+            return
+          }
+          pieceToDrop = selectedPieceObj.type
+        } else {
+          // For standard, selectedPocketPiece is just the piece type string
+          pieceToDrop = selectedPocketPiece as string
+        }
+
+        makeMove({ to: square, piece: pieceToDrop, drop: true })
+      } else {
+        Alert.alert("Invalid Drop", "You can only drop a piece on an empty square.")
+      }
+      setSelectedPocketPiece(null)
+      setSelectedPocket(null)
+      setSelectedSquare(null)
+      setPossibleMoves([])
+      return
+    }
+
+    if (selectedSquare === square) {
+      setSelectedSquare(null)
+      setPossibleMoves([])
+      return
+    }
+
+    if (selectedSquare && possibleMoves.includes(square)) {
+      // Promotion check
+      const piece = getPieceAt(selectedSquare)
+      const isPromotion =
+        piece &&
+        ((piece.toLowerCase() === "p" && playerColor === "white" && square[1] === "8") ||
+          (piece.toLowerCase() === "p" && playerColor === "black" && square[1] === "1"))
+
+      if (isPromotion) {
+        setPromotionModal({ visible: true, from: selectedSquare, to: square, options: ["q", "r", "b", "n"] })
+        return
+      }
+      makeMove({ from: selectedSquare, to: square })
+      setPromotionModal(null)
+      setSelectedSquare(null)
+      setPossibleMoves([])
+      return
+    }
+
+    const piece = getPieceAt(square)
+    if (isMyTurn && piece && isPieceOwnedByPlayer(piece, playerColor)) {
+      setSelectedSquare(square)
+      requestPossibleMoves(square)
+    } else {
+      setSelectedSquare(null)
+      setPossibleMoves([])
+    }
+  }
+
+  function handlePromotionSelect(promotion: string) {
+    if (promotionModal) {
+      if (promotionModal.drop && promotionModal.piece) {
+        makeMove({ to: promotionModal.to, piece: promotionModal.piece, drop: true, promotion })
+      } else {
+        makeMove({ from: promotionModal.from, to: promotionModal.to, promotion })
+      }
+      setPromotionModal(null)
+      setSelectedSquare(null)
+      setPossibleMoves([])
+    }
+  }
+
+  function getPieceAt(square: string): string | null {
+    const fileIndex = FILES.indexOf(square[0])
+    const rankIndex = RANKS.indexOf(square[1])
+    if (fileIndex === -1 || rankIndex === -1) return null
+
+    const fen = gameState.board.fen || gameState.board.position
+    if (!fen) return null
+
+    const piecePlacement = fen.split(" ")[0]
+    const rows = piecePlacement.split("/")
+    if (rows.length !== 8) return null
+
+    const row = rows[rankIndex]
+    let col = 0
+    for (let i = 0; i < row.length; i++) {
+      const c = row[i]
+      if (c >= "1" && c <= "8") {
+        col += Number.parseInt(c)
+      } else {
+        if (col === fileIndex) return c
+        col++
+      }
+    }
+    return null
+  }
+
+  function isPieceOwnedByPlayer(piece: string, color: "white" | "black"): boolean {
+    return color === "white" ? piece === piece.toUpperCase() : piece === piece.toLowerCase()
+  }
+
+  function formatTime(milliseconds: number): string {
+    if (!Number.isFinite(milliseconds) || milliseconds <= 0) return "0:00"
+    const totalSeconds = Math.floor(milliseconds / 1000)
+    const minutes = Math.floor(totalSeconds / 60)
+    const seconds = totalSeconds % 60
+    return `${minutes}:${seconds.toString().padStart(2, "0")}`
+  }
+
+  function formatDropTime(milliseconds: number): string {
+    if (!Number.isFinite(milliseconds) || milliseconds <= 0) return "0.0"
+    const seconds = Math.floor(milliseconds / 1000)
+    const tenths = Math.floor((milliseconds % 1000) / 100)
+    return `${seconds}.${tenths}`
+  }
+
+  // Pocket panel
+  function renderPocketPanel(color: "white" | "black") {
+    const pocket = gameState.board.pocketedPieces[color] || []
+    const isMyPocket = playerColor === color
+    const isMyTurnForPocket = gameState.board.activeColor === color && isMyTurn
+
+    if (gameState.subvariantName === "withTimer") {
+      const frozen = gameState.board.frozenPieces?.[color] || []
+      const dropTimersMap = new Map(Object.entries(gameState.board.dropTimers?.[color] || {}))
+
+      let activeDroppablePiece: PocketPieceWithTimer | null = null
+      let activeDropTimerRemaining: number | null = null
+
+      if (pocket.length > 0) {
+        const firstPiece = pocket[0] as PocketPieceWithTimer
+        const expirationTimestamp = dropTimersMap.get(firstPiece.id)
+        if (expirationTimestamp) {
+          const remaining = expirationTimestamp - Date.now()
+          if (remaining > 0) {
+            activeDroppablePiece = firstPiece
+            activeDropTimerRemaining = remaining
+          }
+        }
+      }
+
+      return (
+        <View style={styles.pocketPanel}>
+          <Text style={styles.pocketLabel}>{color === "white" ? "White Pocket" : "Black Pocket"}</Text>
+          <View style={styles.pocketPieces}>
+            {activeDroppablePiece && (
+              <TouchableOpacity
+                key={activeDroppablePiece.id}
+                style={[
+                  styles.pocketPiece,
+                  (selectedPocketPiece as PocketPieceWithTimer)?.id === activeDroppablePiece.id &&
+                  selectedPocket === color
+                    ? styles.selectedPocketPiece
+                    : null,
+                ]}
+                onPress={() => {
+                  setSelectedPocketPiece(activeDroppablePiece)
+                  setSelectedPocket(color)
+                }}
+                disabled={!isMyTurnForPocket}
+              >
+                <Text style={styles.pieceText}>{PIECE_SYMBOLS[activeDroppablePiece.type]}</Text>
+                {activeDropTimerRemaining !== null && (
+                  <Text style={styles.dropTimerText}>{formatDropTime(localDropTimers[color] || 0)}</Text>
+                )}
+              </TouchableOpacity>
+            )}
+            {frozen.map((piece) => (
+              <View key={piece.id} style={styles.frozenPocketPiece}>
+                <Text style={styles.pieceText}>{PIECE_SYMBOLS[piece.type]}</Text>
+              </View>
+            ))}
+          </View>
+        </View>
+      )
+    } else {
+      // Standard Crazyhouse variant (pocketedPieces are strings)
+      const pieceCounts: { [key: string]: number } = {}
+      pocket.forEach((piece) => {
+        const pieceType = (piece as PocketPieceStandard).type || (piece as string) // Handle both potential types
+        pieceCounts[pieceType] = (pieceCounts[pieceType] || 0) + 1
+      })
+
+      return (
+        <View style={styles.pocketPanel}>
+          <Text style={styles.pocketLabel}>{color === "white" ? "White Pocket" : "Black Pocket"}</Text>
+          <View style={styles.pocketPieces}>
+            {Object.entries(pieceCounts).map(([pieceType, count]) => (
+              <TouchableOpacity
+                key={pieceType}
+                style={[
+                  styles.pocketPiece,
+                  selectedPocketPiece === pieceType && selectedPocket === color ? styles.selectedPocketPiece : null,
+                ]}
+                onPress={() => {
+                  setSelectedPocketPiece(pieceType)
+                  setSelectedPocket(color)
+                }}
+                disabled={!isMyTurnForPocket}
+              >
+                <Text style={styles.pieceText}>{PIECE_SYMBOLS[pieceType]}</Text>
+                {count > 1 && <Text style={styles.pocketCount}>x{count}</Text>}
+              </TouchableOpacity>
+            ))}
+          </View>
+        </View>
+      )
+    }
+  }
+
+  // Board rendering
+  function renderSquare(file: string, rank: string) {
+    const square = `${file}${rank}`
+    const isLight = (FILES.indexOf(file) + Number.parseInt(rank)) % 2 === 0
+    const isSelected = selectedSquare === square
+    const isPossibleMove = possibleMoves.includes(square)
+    const piece = getPieceAt(square)
+
+    return (
+      <TouchableOpacity
+        key={square}
+        style={[
+          styles.square,
+          { width: squareSize, height: squareSize, backgroundColor: isLight ? "#F0D9B5" : "#769656" },
+          isSelected && styles.selectedSquare,
+          isPossibleMove && styles.possibleMoveSquare,
+        ]}
+        onPress={() => handleSquarePress(square)}
+      >
+        {piece && <Text style={styles.pieceText}>{PIECE_SYMBOLS[piece]}</Text>}
+        {isPossibleMove && !piece && <View style={styles.possibleMoveDot} />}
+        {isPossibleMove && piece && <View style={styles.captureIndicator} />}
+      </TouchableOpacity>
+    )
+  }
+
+  function renderBoard() {
+  function renderBoard() {
+    const files = boardFlipped ? [...FILES].reverse() : FILES
+    const ranks = boardFlipped ? [...RANKS].reverse() : RANKS
+    return (
+      <View style={styles.boardContainer}>
+      <View style={styles.boardContainer}>
+        <View style={styles.board}>
+          {ranks.map((rank) => (
+            <View key={rank} style={styles.row}>
+              {files.map((file) => renderSquare(file, rank))}
+            </View>
+          ))}
+        </View>
+      </View>
+    )
+  }
+
+  // Player info
+  function renderPlayerInfo(color: "white" | "black", isTop: boolean) {
+    const player = gameState.players[color]
+    if (!player) return null
+
+    const timer = localTimers[color]
+    const isActivePlayer = gameState.board.activeColor === color
+    const isMe = playerColor === color
+
+    return (
+      <View style={[styles.playerInfoBlock, isTop ? styles.topPlayerBlock : styles.bottomPlayerBlock]}>
+        <View style={styles.playerDetails}>
+          <Text style={styles.playerName}>
+            {player.username} {isMe && <Text style={styles.youIndicator}>YOU</Text>}
+          </Text>
+          <Text style={styles.playerRating}>({player.rating})</Text>
+        </View>
+        <View style={[styles.timerContainer, isActivePlayer && styles.activeTimer]}>
+          <Text style={styles.timer}>{formatTime(timer)}</Text>
+        </View>
+      </View>
+    )
+  }
+
+  // Move history modal
+  function renderMoveHistory() {
+    if (!showMoveHistory) return null
+    const moves = moveHistory
+
+    return (
+      <Modal visible={showMoveHistory} transparent animationType="slide">
+        <View style={styles.modalOverlay}>
+          <View style={styles.moveHistoryModal}>
+            <View style={styles.moveHistoryHeader}>
+              <Text style={styles.moveHistoryTitle}>Moves</Text>
+              <Text style={styles.moveHistoryTitle}>Moves</Text>
+              <TouchableOpacity onPress={() => setShowMoveHistory(false)} style={styles.closeButton}>
+                <Text style={styles.closeButtonText}>✕</Text>
+              </TouchableOpacity>
+            </View>
+            <ScrollView style={styles.moveHistoryScroll}>
+              {moves.map((move, idx) => (
+                <View key={idx} style={styles.moveRow}>
+                  <Text style={styles.moveNumber}>{idx + 1}.</Text>
+                  <Text style={styles.moveText}>{move.san || `${move.from || ""}-${move.to || ""}`}</Text>
+                </View>
+              ))}
+              {moves.map((move, idx) => (
+                <View key={idx} style={styles.moveRow}>
+                  <Text style={styles.moveNumber}>{idx + 1}.</Text>
+                  <Text style={styles.moveText}>{move.san || `${move.from || ""}-${move.to || ""}`}</Text>
+                </View>
+              ))}
+            </ScrollView>
+          </View>
+        </View>
+      </Modal>
+    )
+  }
+
+  // Promotion modal
+  function renderPromotionModal() {
+    if (!promotionModal || !promotionModal.visible) return null
+
+    return (
+      <Modal visible={promotionModal.visible} transparent animationType="fade">
+        <View style={styles.modalOverlay}>
+          <View style={styles.promotionModal}>
+            <Text style={styles.promotionTitle}>Choose Promotion Piece</Text>
+            <View style={styles.promotionOptions}>
+              {promotionModal.options.map((p) => (
+                <TouchableOpacity key={p} style={styles.promotionOption} onPress={() => handlePromotionSelect(p)}>
+                  <Text style={styles.promotionPiece}>
+                    {
+                      PIECE_SYMBOLS[
+                        (playerColor === "white" ? p.toUpperCase() : p.toLowerCase()) as keyof typeof PIECE_SYMBOLS
+                      ]
+                    }
+                  </Text>
+                </TouchableOpacity>
+              ))}
+            </View>
+            <TouchableOpacity onPress={() => setPromotionModal(null)} style={styles.cancelButton}>
+              <Text style={styles.cancelButtonText}>Cancel</Text>
+            </TouchableOpacity>
+          </View>
+        </View>
+      </Modal>
+    )
+  }
+
+  // Game end modal
+  function renderGameEndModal() {
+    if (!showGameEndModal) return null
+
+    return (
+      <Modal visible={showGameEndModal} transparent animationType="fade">
+        <View style={styles.modalOverlay}>
+          <View style={styles.gameEndModal}>
+            <Text style={styles.gameEndTitle}>
+              {isWinner === true ? "VICTORY!" : isWinner === false ? "DEFEAT" : "GAME OVER"}
+            </Text>
+            <Text style={styles.gameEndMessage}>{gameEndMessage}</Text>
+            <Text style={styles.gameEndTitle}>
+              {isWinner === true ? "VICTORY!" : isWinner === false ? "DEFEAT" : "GAME OVER"}
+            </Text>
+            <Text style={styles.gameEndMessage}>{gameEndMessage}</Text>
+          </View>
+        </View>
+      </Modal>
+    )
+  }
+
+  // Flip board
+  function handleFlipBoard() {
+    setBoardFlipped(!boardFlipped)
+  }
+
+  const opponentColor = playerColor === "white" ? "black" : "white"
+
+  return (
+    <View style={styles.container}>
+      {renderPlayerInfo(opponentColor, true)}
+      {renderPocketPanel(opponentColor)}
+      {renderBoard()}
+      {renderPocketPanel(playerColor)}
+      {renderPlayerInfo(playerColor, false)}
+
+      <View style={styles.bottomBar}>
+        <TouchableOpacity style={styles.bottomBarButton} onPress={() => setShowMoveHistory(true)}>
+          <Text style={styles.bottomBarIcon}>≡</Text>
+          <Text style={styles.bottomBarLabel}>Moves</Text>
+        </TouchableOpacity>
+        <TouchableOpacity style={styles.bottomBarButton} onPress={handleFlipBoard}>
+          <Text style={styles.bottomBarIcon}>⟲</Text>
+          <Text style={styles.bottomBarLabel}>Flip</Text>
+        </TouchableOpacity>
+        <TouchableOpacity
+          style={styles.bottomBarButton}
+          onPress={() => {
+            if (socket && gameState.status === "active") socket.emit("game:resign")
+          }}
+        >
+          <Text style={styles.bottomBarIcon}>✕</Text>
+          <Text style={styles.bottomBarLabel}>Resign</Text>
+        </TouchableOpacity>
+        <TouchableOpacity
+          style={styles.bottomBarButton}
+          onPress={() => {
+            if (socket && gameState.status === "active") socket.emit("game:offerDraw")
+          }}
+        >
+          <Text style={styles.bottomBarIcon}>½</Text>
+          <Text style={styles.bottomBarLabel}>Draw</Text>
+        </TouchableOpacity>
+      </View>
+
+      {renderMoveHistory()}
+      {renderGameEndModal()}
+      {renderPromotionModal()}
+    </View>
+  )
+}
+
+const styles = StyleSheet.create({
+  container: { flex: 1, backgroundColor: "#222", alignItems: "center" },
+  boardContainer: { alignItems: "center", justifyContent: "center" },
+  board: {},
+  row: { flexDirection: "row" },
+  container: { flex: 1, backgroundColor: "#222", alignItems: "center" },
+  boardContainer: { alignItems: "center", justifyContent: "center" },
+  board: {},
+  row: { flexDirection: "row" },
+  square: {
+    justifyContent: "center",
+    alignItems: "center",
+    position: "relative",
+    borderWidth: 1,
+    borderColor: "#444",
+    borderWidth: 1,
+    borderColor: "#444",
+  },
+  selectedSquare: { backgroundColor: "#f7ec74" },
+  possibleMoveSquare: { backgroundColor: "rgba(255,255,0,0.3)" },
+  pieceText: { fontSize: 28, color: "#fff", fontWeight: "bold" },
+  selectedSquare: { backgroundColor: "#f7ec74" },
+  possibleMoveSquare: { backgroundColor: "rgba(255,255,0,0.3)" },
+  pieceText: { fontSize: 28, color: "#fff", fontWeight: "bold" },
+  possibleMoveDot: {
+    position: "absolute",
+    width: 12,
+    height: 12,
+    borderRadius: 6,
+    backgroundColor: "rgba(0,0,0,0.3)",
+    opacity: 0.8,
+    backgroundColor: "rgba(0,0,0,0.3)",
+    opacity: 0.8,
+  },
+  captureIndicator: {
+  captureIndicator: {
+    position: "absolute",
+    top: 0,
+    right: 0,
+    width: 0,
+    height: 0,
+    borderLeftWidth: 16,
+    borderTopWidth: 16,
+    borderLeftColor: "transparent",
+    borderTopColor: "rgba(255,0,0,0.3)",
+    top: 0,
+    right: 0,
+    width: 0,
+    height: 0,
+    borderLeftWidth: 16,
+    borderTopWidth: 16,
+    borderLeftColor: "transparent",
+    borderTopColor: "rgba(255,0,0,0.3)",
+  },
+  playerInfoBlock: {
+    width: "100%",
+    backgroundColor: "#222",
+    paddingHorizontal: 16,
+    paddingVertical: 12,
+  playerInfoBlock: {
+    width: "100%",
+    backgroundColor: "#222",
+    paddingHorizontal: 16,
+    paddingVertical: 12,
+    flexDirection: "row",
+    alignItems: "center",
+    justifyContent: "space-between",
+    borderBottomWidth: 1,
+    borderBottomColor: "#333",
+  },
+  topPlayerBlock: { paddingTop: 20 },
+  bottomPlayerBlock: { borderTopWidth: 1, borderBottomWidth: 0, borderTopColor: "#333", paddingBottom: 20 },
+  playerDetails: { flex: 1 },
+  playerName: { color: "#fff", fontSize: 18, fontWeight: "500" },
+  youIndicator: { color: "#90EE90", fontSize: 14, fontWeight: "bold", marginLeft: 5 },
+  playerRating: { color: "#999", fontSize: 14 },
+  timerContainer: {
+    backgroundColor: "#1a1a1a",
+    paddingHorizontal: 12,
+    paddingVertical: 8,
+    borderRadius: 6,
+    minWidth: 70,
+    alignItems: "center",
+    borderWidth: 1,
+    borderColor: "#333",
+  },
+  activeTimer: { borderColor: "#90EE90" },
+  timer: { color: "#fff", fontWeight: "bold", fontFamily: "monospace", fontSize: 20 },
+  pocketPanel: { flexDirection: "row", alignItems: "center", marginVertical: 8 },
+  pocketLabel: { color: "#fff", marginRight: 8 },
+  pocketPieces: { flexDirection: "row" },
+  pocketPiece: { backgroundColor: "#333", borderRadius: 4, padding: 8, marginHorizontal: 2 },
+  selectedPocketPiece: { backgroundColor: "#60a5fa" },
+  pocketCount: { color: "#a1a1aa", fontSize: 12, marginLeft: 2 },
+  dropTimerText: { color: "#fff", fontSize: 12, marginTop: 4, fontFamily: "monospace" },
+  frozenPocketPiece: {
+    backgroundColor: "#555", // A different background for frozen pieces
+    borderRadius: 4,
+    padding: 8,
+    marginHorizontal: 2,
+    opacity: 0.6, // Make them slightly transparent
+  },
+  bottomBar: {
+    flexDirection: "row",
+    backgroundColor: "#1a1a1a",
+    paddingVertical: 12,
+    paddingHorizontal: 16,
+    justifyContent: "space-around",
+    alignItems: "center",
+    borderTopWidth: 1,
+    borderTopColor: "#333",
+    width: "100%",
+  },
+  bottomBarButton: {
+    alignItems: "center",
+    justifyContent: "center",
+    paddingVertical: 8,
+    paddingHorizontal: 12,
+    borderRadius: 8,
+    minWidth: 60,
+  },
+  bottomBarIcon: { fontSize: 24, marginBottom: 4, color: "#999", fontWeight: "bold" },
+  bottomBarLabel: { color: "#fff", fontSize: 12, fontWeight: "500" },
+  modalOverlay: {
+    flex: 1,
+    backgroundColor: "rgba(0,0,0,0.8)",
+    justifyContent: "center",
+    alignItems: "center",
+    padding: 16,
+  },
+  moveHistoryModal: {
+    backgroundColor: "#222",
+    borderRadius: 12,
+    width: "90%",
+    maxWidth: 400,
+    maxHeight: "70%",
+    borderWidth: 1,
+    borderColor: "#555",
+  },
+  moveHistoryHeader: {
+    flexDirection: "row",
+    justifyContent: "space-between",
+    alignItems: "center",
+    padding: 16,
+    borderBottomWidth: 1,
+    borderBottomColor: "#555",
+  },
+  moveHistoryTitle: { color: "#fff", fontSize: 18, fontWeight: "bold" },
+  closeButton: { padding: 8 },
+  closeButtonText: { color: "#fff", fontSize: 18, fontWeight: "bold" },
+  moveHistoryScroll: { flex: 1, padding: 16 },
+  moveRow: { flexDirection: "row", marginBottom: 8, alignItems: "center" },
+  moveNumber: { color: "#999", fontSize: 14, width: 30, fontWeight: "bold" },
+  moveText: { color: "#fff", fontSize: 14, width: 60, marginHorizontal: 8 },
+  gameEndModal: {
+    backgroundColor: "#222",
+    borderRadius: 16,
+    padding: 24,
+    alignItems: "center",
+    borderWidth: 1,
+    borderColor: "#555",
+    maxWidth: "90%",
+  },
+  gameEndTitle: { fontSize: 24, fontWeight: "bold", textAlign: "center", marginBottom: 16, color: "#fff" },
+  gameEndMessage: { fontSize: 16, textAlign: "center", marginBottom: 20, color: "#fff", lineHeight: 22 },
+  promotionModal: {
+    backgroundColor: "#222",
+    borderRadius: 12,
+    padding: 20,
+    alignItems: "center",
+    borderWidth: 1,
+    borderColor: "#555",
+  },
+  promotionTitle: { color: "#fff", fontSize: 18, fontWeight: "bold", marginBottom: 20, textAlign: "center" },
+  promotionOptions: { flexDirection: "row", justifyContent: "center", marginBottom: 20, flexWrap: "wrap" },
+  promotionOption: {
+    margin: 8,
+    padding: 12,
+    backgroundColor: "#F0D9B5",
+    borderRadius: 8,
+    minWidth: 50,
+    minHeight: 50,
+    justifyContent: "center",
+    alignItems: "center",
+  },
+  promotionPiece: { fontSize: 28, textAlign: "center", color: "#000" },
+  cancelButton: { paddingHorizontal: 20, paddingVertical: 10, backgroundColor: "#666", borderRadius: 8 },
+  cancelButtonText: { color: "#fff", fontSize: 16, fontWeight: "bold" },
+})
"use client"
import { useRouter } from "expo-router"
import { useEffect, useRef, useState } from "react"
import { Alert, Dimensions, Modal, ScrollView, StyleSheet, Text, TouchableOpacity, View } from "react-native"
import type { Socket } from "socket.io-client"
import { getSocketInstance } from "../utils/socketManager"
import type { CrazyHouseChessGameProps, Move, PocketPieceStandardType, PocketPieceWithTimerType } from "./types"; // Declare CrazyHouseChessGameProps and Move

// Define types for pocket pieces
interface PocketPieceStandard {
  type: string // e.g., "p", "n", "b"
}

interface PocketPieceWithTimer {
  type: string
  id: string
  capturedAt: number
}

type PocketPiece = PocketPieceStandard | PocketPieceWithTimer

// Types
type PocketPieceType = PocketPieceStandardType | PocketPieceWithTimerType

interface availableDropPieceType {
  canDrop: boolean
  capturedAt: number
  id: string
  type: string // e.g., "p", "n", "b"
  timeRemaining: number
  timerPaused?: boolean // Added for local calculation
  remainingTime?: number // Added for local calculation
}

interface GameStateType {
  sessionId: string
  variantName: string
  subvariantName?: string // "withTimer" or undefined/other for standard
  description: string
  players: {
    white: any
    black: any
  }
  board: {
    fen: string
    position: string
    activeColor: "white" | "black"
    castlingRights: string
    enPassantSquare: string
    halfmoveClock: number
    fullmoveNumber: number
    whiteTime: number
    blackTime: number
    turnStartTimestamp: number
    lastMoveTimestamp: number
    moveHistory: { from: string; to: string; [key: string]: any }[]
    pocketedPieces: {
<<<<<<< HEAD
      white: PocketPieceType[]
      black: PocketPieceType[]
    }
    availableDropPieces?: {
      white: availableDropPieceType[]
      black: availableDropPieceType[]
=======
      white: PocketPiece[]
      black: PocketPiece[]
    }
    dropTimers?: {
      white: { [pieceId: string]: number }
      black: { [pieceId: string]: number }
    }
    frozenPieces?: {
      white: PocketPieceWithTimer[]
      black: PocketPieceWithTimer[]
>>>>>>> 7afd9484
    }
    // Backend sends this as a plain object, frontend converts to Map for internal use
    dropTimers: {
      white: Record<string, number> | Map<string, number>
      black: Record<string, number> | Map<string, number>
    }
    frozenPieces: {
      white: PocketPieceWithTimerType[] // These are pieces that have expired and been removed from the pocket
      black: PocketPieceWithTimerType[]
    }
    gameStarted: boolean
    firstMoveTimestamp: number | null
    gameEnded: boolean
    endReason: string | null
    winner: string | null
    endTimestamp: number | null
  }
  timeControl: {
    type: string
    baseTime: number
    increment: number
    timers: {
      white: number
      black: number
    }
    flagged: {
      white: boolean
      black: boolean
    }
    timeSpent?: { white: any; black: any }
  }
  status: string
  result: string
  resultReason: string | null
  winner: string | null
  moves: any[]
  moveCount: number
  lastMove: any
  gameState: {
    // This is the nested gameState object from the backend's result
    check?: boolean
    checkmate?: boolean
    stalemate?: boolean
    insufficientMaterial?: boolean
    threefoldRepetition?: boolean
    fiftyMoveRule?: boolean
    gameEnded?: boolean
    result?: string
    winner?: string | null
    endReason?: string | null
    pocketedPieces?: {
      white: PocketPieceType[]
      black: PocketPieceType[]
    }
    dropTimers?: {
      // This is where the correct dropTimers are
      white: Record<string, number>
      black: Record<string, number>
    }
    frozenPieces?: {
      // This is where the derived frozenPieces (in pocket but not droppable) are
      white: PocketPieceWithTimerType[]
      black: PocketPieceWithTimerType[]
    }
  }
  userColor: {
    [key: string]: "white" | "black"
  }
  positionHistory: string[]
  createdAt: number
  lastActivity: number
  startedAt: number
  endedAt: number | null
  rules?: any
  metadata: any
  timers?: any
}

const PIECE_SYMBOLS = {
  r: "♜",
  n: "♞",
  b: "♝",
  q: "♛",
  k: "♚",
  p: "♟",
  R: "♖",
  N: "♘",
  B: "♗",
  Q: "♕",
  K: "♔",
  P: "♙",
<<<<<<< HEAD
} as const // Use 'as const' for better type inference
=======
}
>>>>>>> 7afd9484

const FILES = ["a", "b", "c", "d", "e", "f", "g", "h"]
const RANKS = ["8", "7", "6", "5", "4", "3", "2", "1"]

const screenWidth = Dimensions.get("window").width
const boardSize = screenWidth
const squareSize = boardSize / 8

export default function CrazyHouseChessGame({ initialGameState, userId, onNavigateToMenu }: CrazyHouseChessGameProps) {
  const router = useRouter()
  const [gameState, setGameState] = useState<GameStateType>(initialGameState)
  const [socket, setSocket] = useState<Socket | null>(null)
  const [selectedSquare, setSelectedSquare] = useState<string | null>(null)
  const [possibleMoves, setPossibleMoves] = useState<string[]>([])
<<<<<<< HEAD
  const [selectedPocketPiece, setSelectedPocketPiece] = useState<string | PocketPieceWithTimerType | null>(null)
=======
  const [selectedPocketPiece, setSelectedPocketPiece] = useState<string | PocketPieceWithTimer | null>(null)
>>>>>>> 7afd9484
  const [selectedPocket, setSelectedPocket] = useState<"white" | "black" | null>(null)
  const [isMyTurn, setIsMyTurn] = useState(false)
  const [playerColor, setPlayerColor] = useState<"white" | "black">("white")
  const [boardFlipped, setBoardFlipped] = useState(false)
  const [moveHistory, setMoveHistory] = useState<any[]>([])
  const [showMoveHistory, setShowMoveHistory] = useState(false)
  const [promotionModal, setPromotionModal] = useState<{
    visible: boolean
    from?: string
    to: string
    options: string[]
    drop?: boolean
    piece?: string
  } | null>(null)
  const [showGameEndModal, setShowGameEndModal] = useState(false)
  const [gameEndMessage, setGameEndMessage] = useState("")
  const [isWinner, setIsWinner] = useState<boolean | null>(null)
  const [localTimers, setLocalTimers] = useState<{ white: number; black: number }>({
    white: initialGameState.board.whiteTime, // Use board.whiteTime
    black: initialGameState.board.blackTime, // Use board.blackTime
  })
  const [localDropTimers, setLocalDropTimers] = useState<{ white: number | null; black: number | null }>({
    white: null,
    black: null,
  })
<<<<<<< HEAD
=======
  const [localDropTimers, setLocalDropTimers] = useState<{ white: number | null; black: number | null }>({
    white: null,
    black: null,
  })

>>>>>>> 7afd9484
  const timerRef = useRef<any>(null)
  const navigationTimeoutRef = useRef<any>(null)

  // Helper to convert plain object dropTimers to Map
  const getDropTimersMap = (
    dropTimers: GameStateType["board"]["dropTimers"] | GameStateType["gameState"]["dropTimers"],
    color: "white" | "black",
  ) => {
    const timers = dropTimers?.[color]
    return timers instanceof Map ? timers : new Map(Object.entries(timers || {}))
  }

  useEffect(() => {
    const gameSocket = getSocketInstance()
    if (gameSocket) {
      setSocket(gameSocket)
    } else {
      Alert.alert("Connection Error", "Failed to connect to game socket. Please try again.")
      return
    }

    const userColor = initialGameState.userColor[userId]
    setPlayerColor(userColor === "white" || userColor === "black" ? userColor : "white")
    setBoardFlipped(userColor === "black")
    setIsMyTurn(initialGameState.board.activeColor === userColor)
<<<<<<< HEAD
    setMoveHistory(initialGameState.moves || []) // Initialize move history
=======
>>>>>>> 7afd9484

    // Initialize local drop timers if it's a withTimer variant
    if (initialGameState.subvariantName === "withTimer") {
      const activeColor = initialGameState.board.activeColor
<<<<<<< HEAD
      const pocket = initialGameState.board.pocketedPieces[activeColor] as PocketPieceWithTimerType[]
      // Prioritize dropTimers from initialGameState.gameState if available, otherwise from board
      const sourceDropTimers = initialGameState.gameState?.dropTimers || initialGameState.board.dropTimers
      const dropTimersMap = getDropTimersMap(sourceDropTimers, activeColor)

      if (pocket.length > 0) {
        const firstPiece = pocket[0]
        let expirationTimestamp = dropTimersMap.get(firstPiece.id)
        // If timer is not in the active map, check if it's paused on the piece itself
        if (
          !expirationTimestamp &&
          (firstPiece as availableDropPieceType).timerPaused &&
          (firstPiece as availableDropPieceType).remainingTime !== undefined
        ) {
          expirationTimestamp = Date.now() + firstPiece && (firstPiece as availableDropPieceType).remainingTime // Calculate effective expiration
        }

=======
      const pocket = initialGameState.board.pocketedPieces[activeColor] as PocketPieceWithTimer[]
      const dropTimersMap = new Map(Object.entries(initialGameState.board.dropTimers?.[activeColor] || {}))

      if (pocket.length > 0) {
        const firstPiece = pocket[0]
        const expirationTimestamp = dropTimersMap.get(firstPiece.id)
>>>>>>> 7afd9484
        if (expirationTimestamp) {
          const remaining = expirationTimestamp - Date.now()
          setLocalDropTimers((prev) => ({
            ...prev,
            [activeColor]: Math.max(0, remaining),
          }))
        }
      }
    }

    return () => {
      if (timerRef.current) clearInterval(timerRef.current)
      if (navigationTimeoutRef.current) clearTimeout(navigationTimeoutRef.current)
    }
  }, [])

  useEffect(() => {
    if (!socket) return

    socket.on("game:move", handleGameMove)
    socket.on("game:possibleMoves", handlePossibleMoves)
    socket.on("game:gameState", handleGameStateUpdate)
    socket.on("game:timer", handleTimerUpdate)
    socket.on("game:end", handleGameEndEvent)
    socket.on("game:error", handleGameError)
    socket.on("game:warning", handleGameWarning)

    return () => {
      socket.off("game:move", handleGameMove)
      socket.off("game:possibleMoves", handlePossibleMoves)
      socket.off("game:gameState", handleGameStateUpdate)
      socket.off("game:timer", handleTimerUpdate)
      socket.off("game:end", handleGameEndEvent)
      socket.off("game:error", handleGameError)
      socket.off("game:warning", handleGameWarning)
    }
  }, [socket, playerColor])

  useEffect(() => {
    if (timerRef.current) clearInterval(timerRef.current)

<<<<<<< HEAD
    if (gameState.status !== "active" || gameState.board.gameEnded) {
      setLocalDropTimers({ white: null, black: null })
      return
    }

    // Timer update interval
=======
    if (gameState.status !== "active" || gameState.gameState?.gameEnded) {
      setLocalDropTimers({ white: null, black: null }) // Clear drop timers if game not active/ended
      return
    }

>>>>>>> 7afd9484
    timerRef.current = setInterval(() => {
      setLocalTimers((prevMainTimers) => {
        const activeColor = gameState.board.activeColor
        const now = Date.now()
        let newWhite = prevMainTimers.white
        let newBlack = prevMainTimers.black
<<<<<<< HEAD
        // Updates both main game clock and piece drop timers
=======

        // Update main game clock
>>>>>>> 7afd9484
        if (activeColor === "white") {
          newWhite = Math.max(0, newWhite - 100)
        } else {
          newBlack = Math.max(0, newBlack - 100)
        }
<<<<<<< HEAD
        // Drop timer updates
        if (gameState.subvariantName === "withTimer") {
          setLocalDropTimers((prevDropTimers) => {
            const newDropTimers = { 
              white: prevDropTimers.white, 
              black: prevDropTimers.black 
            }
            
            // Only update timer for active player
            if (activeColor === "white" || activeColor === "black") {
              const currentActivePlayerPocket =
                (gameState.board.pocketedPieces[activeColor] as PocketPieceWithTimerType[]) || []
              const currentActivePlayerDropTimersMap = getDropTimersMap(gameState.board.dropTimers, activeColor)

              if (currentActivePlayerPocket.length > 0) {
                const firstPiece = currentActivePlayerPocket[0]
                let expirationTimestamp = currentActivePlayerDropTimersMap.get(firstPiece.id)

                // If timer is not in the active map, check if it's paused on the piece itself
                if (
                  !expirationTimestamp &&
                  (firstPiece as availableDropPieceType).timerPaused &&
                  (firstPiece as availableDropPieceType).remainingTime !== undefined
                ) {
                  expirationTimestamp = now + firstPiece && (firstPiece as availableDropPieceType).remainingTime
                }

                if (expirationTimestamp) {
                  const remaining = expirationTimestamp - now
                  newDropTimers[activeColor] = Math.max(0, remaining)
                }
              }
            }
            return newDropTimers
          })
        } else {
=======

        // Update drop timers if it's a "withTimer" variant
        if (gameState.subvariantName === "withTimer") {
          setLocalDropTimers((prevDropTimers) => {
            const newDropTimers = { ...prevDropTimers }
            const currentActivePlayerPocket =
              (gameState.board.pocketedPieces[activeColor] as PocketPieceWithTimer[]) || []
            const currentActivePlayerDropTimersMap = new Map(
              Object.entries(gameState.board.dropTimers?.[activeColor] || {}),
            )

            if (currentActivePlayerPocket.length > 0) {
              const firstPiece = currentActivePlayerPocket[0]
              const expirationTimestamp = currentActivePlayerDropTimersMap.get(firstPiece.id)

              if (expirationTimestamp) {
                const remaining = expirationTimestamp - now
                newDropTimers[activeColor] = Math.max(0, remaining)
              } else {
                newDropTimers[activeColor] = null // No active timer for the first piece
              }
            } else {
              newDropTimers[activeColor] = null // No pieces in pocket
            }

            // Ensure the other player's drop timer is null as only one player has an active drop timer
            const otherColor = activeColor === "white" ? "black" : "white"
            newDropTimers[otherColor] = null

            return newDropTimers
          })
        } else {
          // If not withTimer, ensure drop timers are null
>>>>>>> 7afd9484
          setLocalDropTimers({ white: null, black: null })
        }

        return { white: newWhite, black: newBlack }
      })
<<<<<<< HEAD
    }, 100) // Update every 100ms for smoother countdown
=======
    }, 100)
>>>>>>> 7afd9484

    return () => {
      if (timerRef.current) clearInterval(timerRef.current)
    }
  }, [
    gameState.status,
    gameState.board.activeColor,
<<<<<<< HEAD
    gameState.board.whiteTime, // Depend on board times for re-initialization
    gameState.board.blackTime,
    gameState.board.gameEnded,
    gameState.subvariantName,
    gameState.board.pocketedPieces,
    gameState.board.dropTimers, // This dependency is important for the interval to react to changes in dropTimers
=======
    gameState.timeControl.timers.white,
    gameState.timeControl.timers.black,
    gameState.gameState?.gameEnded,
    gameState.subvariantName,
    gameState.board.pocketedPieces,
    gameState.board.dropTimers,
>>>>>>> 7afd9484
  ])

  // Socket handlers
  function handleGameMove(data: any) {
    if (data && data.gameState) {
      console.log("Game move received:", data.gameState)
      setGameState((prevState) => {
        const newState = {
          ...prevState,
<<<<<<< HEAD
          ...data.gameState, // Merges top-level properties
          board: {
            ...prevState.board,
            ...data.gameState.board, // Merges board properties, including board.frozenPieces (expired ones)
            dropTimers: data.gameState.gameState?.dropTimers || data.gameState.board.dropTimers,
          },
          gameState: {
            // Ensure the nested gameState is updated with its specific properties
            ...prevState.gameState,
            ...data.gameState.gameState, // This will correctly update gameState.frozenPieces with the *derived* ones
          },
          // Ensure timeControl.timers are updated if they are the source of truth
          // Otherwise, board.whiteTime/blackTime should be used directly
          timeControl: {
            ...prevState.timeControl,
            ...data.gameState.timeControl,
            timers: {
              white: data.gameState.board?.whiteTime ?? prevState.timeControl.timers.white,
              black: data.gameState.board?.blackTime ?? prevState.timeControl.timers.black,
            },
          },
=======
          ...data.gameState,
          board: { ...prevState.board, ...data.gameState.board },
          timeControl: {
            ...prevState.timeControl,
            ...data.gameState.timeControl,
            timers: {
              white: data.gameState.timeControl?.timers?.white ?? prevState.timeControl.timers.white,
              black: data.gameState.timeControl?.timers?.black ?? prevState.timeControl.timers.black,
            },
          },
>>>>>>> 7afd9484
          moves: data.gameState.moves || [],
          lastMove: data.gameState.lastMove,
          moveCount: data.gameState.moveCount,
        }
<<<<<<< HEAD
        // Re-hydrate dropTimers Maps if they come as plain objects (only for withTimer)
        if (newState.subvariantName === "withTimer" && newState.board.dropTimers) {
          newState.board.dropTimers.white = getDropTimersMap(newState.board.dropTimers, "white")
          newState.board.dropTimers.black = getDropTimersMap(newState.board.dropTimers, "black")
=======

        // Re-hydrate dropTimers Maps if they come as plain objects (only for withTimer)
        if (newState.subvariantName === "withTimer" && newState.board.dropTimers) {
          newState.board.dropTimers.white = new Map(Object.entries(newState.board.dropTimers.white || {}))
          newState.board.dropTimers.black = new Map(Object.entries(newState.board.dropTimers.black || {}))
>>>>>>> 7afd9484
        }

        // Update local drop timers immediately based on new state
        if (newState.subvariantName === "withTimer") {
          const activeColor = newState.board.activeColor
<<<<<<< HEAD
          const pocket = newState.board.pocketedPieces[activeColor] as PocketPieceWithTimerType[]
          const dropTimersMap = getDropTimersMap(newState.board.dropTimers, activeColor)
          const now = Date.now()
=======
          const pocket = newState.board.pocketedPieces[activeColor] as PocketPieceWithTimer[]
          const dropTimersMap = new Map(Object.entries(newState.board.dropTimers?.[activeColor] || {}))
          const now = Date.now()

>>>>>>> 7afd9484
          setLocalDropTimers((prev) => {
            const newDropTimers = { white: null, black: null } // Reset both
            if (pocket.length > 0) {
              const firstPiece = pocket[0]
<<<<<<< HEAD
              let expirationTimestamp = dropTimersMap.get(firstPiece.id)
              // If timer is not in the active map, check if it's paused on the piece itself
              if (
                !expirationTimestamp &&
                (firstPiece as availableDropPieceType).timerPaused &&
                (firstPiece as availableDropPieceType).remainingTime !== undefined
              ) {
                expirationTimestamp = now + firstPiece && (firstPiece as availableDropPieceType).remainingTime // Calculate effective expiration
              }
=======
              const expirationTimestamp = dropTimersMap.get(firstPiece.id)
>>>>>>> 7afd9484
              if (expirationTimestamp) {
                newDropTimers[activeColor] = Math.max(0, expirationTimestamp - now)
              }
            }
            return newDropTimers
          })
        } else {
          setLocalDropTimers({ white: null, black: null })
        }

<<<<<<< HEAD
        // Update local main timers based on the new board state
        setLocalTimers({
          white: newState.board.whiteTime,
          black: newState.board.blackTime,
        })
=======
>>>>>>> 7afd9484
        return newState
      })
      setMoveHistory(data.gameState.moves || [])
      setSelectedSquare(null)
      setPossibleMoves([])
      setSelectedPocketPiece(null)
      const userColor = data.gameState.userColor ? data.gameState.userColor[userId] : playerColor
      setIsMyTurn(data.gameState.board.activeColor === userColor)
    }
  }

  function handlePossibleMoves(data: { square: string; moves: any[] }) {
    let moves: string[] = []
    if (Array.isArray(data.moves) && data.moves.length > 0) {
      if (typeof data.moves[0] === "object" && data.moves[0].to) {
        moves = data.moves.map((m: any) => m.to)
      } else if (typeof data.moves[0] === "string") {
        moves = data.moves
      }
    }
    setPossibleMoves(moves)
  }

  function handleGameStateUpdate(data: any) {
    if (data && data.gameState) {
      setGameState((prevState) => {
        const newState = {
          ...prevState,
          ...data.gameState,
<<<<<<< HEAD
          board: {
            ...prevState.board,
            ...data.gameState.board, // Merges board properties, including board.frozenPieces (expired ones)
            dropTimers: data.gameState.gameState?.dropTimers || data.gameState.board.dropTimers,
          },
          gameState: {
            // Ensure the nested gameState is updated with its specific properties
            ...prevState.gameState,
            ...data.gameState.gameState, // This will correctly update gameState.frozenPieces with the *derived* ones
          },
          timeControl: {
            ...prevState.timeControl,
            ...data.gameState.timeControl,
            timers: {
              white: data.gameState.board?.whiteTime ?? prevState.timeControl.timers.white,
              black: data.gameState.board?.blackTime ?? prevState.timeControl.timers.black,
            },
          },
        }
        // Re-hydrate dropTimers Maps if they come as plain objects (only for withTimer)
        if (newState.subvariantName === "withTimer" && newState.board.dropTimers) {
          newState.board.dropTimers.white = getDropTimersMap(newState.board.dropTimers, "white")
          newState.board.dropTimers.black = getDropTimersMap(newState.board.dropTimers, "black")
=======
          timeControl: {
            ...prevState.timeControl,
            ...data.gameState.timeControl,
            timers: {
              white: data.gameState.timeControl?.timers?.white ?? prevState.timeControl.timers.white,
              black: data.gameState.timeControl?.timers?.black ?? prevState.timeControl.timers.black,
            },
          },
        }

        // Re-hydrate dropTimers Maps if they come as plain objects (only for withTimer)
        if (newState.subvariantName === "withTimer" && newState.board.dropTimers) {
          newState.board.dropTimers.white = new Map(Object.entries(newState.board.dropTimers.white || {}))
          newState.board.dropTimers.black = new Map(Object.entries(newState.board.dropTimers.black || {}))
>>>>>>> 7afd9484
        }

        // Update local drop timers immediately based on new state
        if (newState.subvariantName === "withTimer") {
          const activeColor = newState.board.activeColor
<<<<<<< HEAD
          const pocket = newState.board.pocketedPieces[activeColor] as PocketPieceWithTimerType[]
          const dropTimersMap = getDropTimersMap(newState.board.dropTimers, activeColor)
          const now = Date.now()
=======
          const pocket = newState.board.pocketedPieces[activeColor] as PocketPieceWithTimer[]
          const dropTimersMap = new Map(Object.entries(newState.board.dropTimers?.[activeColor] || {}))
          const now = Date.now()

>>>>>>> 7afd9484
          setLocalDropTimers((prev) => {
            const newDropTimers = { white: null, black: null } // Reset both
            if (pocket.length > 0) {
              const firstPiece = pocket[0]
<<<<<<< HEAD
              let expirationTimestamp = dropTimersMap.get(firstPiece.id)
              // If timer is not in the active map, check if it's paused on the piece itself
              if (
                !expirationTimestamp &&
                (firstPiece as availableDropPieceType).timerPaused &&
                (firstPiece as availableDropPieceType).remainingTime !== undefined
              ) {
                expirationTimestamp = now + firstPiece && (firstPiece as availableDropPieceType).remainingTime // Calculate effective expiration
              }
=======
              const expirationTimestamp = dropTimersMap.get(firstPiece.id)
>>>>>>> 7afd9484
              if (expirationTimestamp) {
                newDropTimers[activeColor] = Math.max(0, expirationTimestamp - now)
              }
            }
            return newDropTimers
          })
        } else {
          setLocalDropTimers({ white: null, black: null })
        }

<<<<<<< HEAD
        // Update local main timers based on the new board state
        setLocalTimers({
          white: newState.board.whiteTime,
          black: newState.board.blackTime,
        })
=======
>>>>>>> 7afd9484
        return newState
      })
      setIsMyTurn(data.gameState.board.activeColor === playerColor)
    }
  }

  function handleTimerUpdate(data: any) {
<<<<<<< HEAD
    // This handler is for the main game timers only, drop timers are handled by game:move/gameState
    const whiteTime = data.white ?? localTimers.white
    const blackTime = data.black ?? localTimers.black
=======
    const whiteTime = data.timers?.white ?? data.white ?? localTimers.white
    const blackTime = data.timers?.black ?? data.black ?? localTimers.black
>>>>>>> 7afd9484
    setLocalTimers({ white: whiteTime, black: blackTime })
  }

  function handleGameEndEvent(data: any) {
<<<<<<< HEAD
    const result = data.gameState?.gameState?.result || data.gameState?.result || data.winner || "unknown"
=======
    const result = data.gameState?.gameState?.result || data.gameState?.result || data.result || "unknown"
>>>>>>> 7afd9484
    const winner = data.gameState?.gameState?.winner || data.gameState?.winner || data.winner
    setIsWinner(winner === playerColor ? true : winner ? false : null)
    setGameEndMessage(result)
    setShowGameEndModal(true)

    setTimeout(() => {
      if (socket) socket.disconnect()
      setSocket(null)
    }, 1000)

    navigationTimeoutRef.current = setTimeout(() => {
      setShowGameEndModal(false)
      if (onNavigateToMenu) onNavigateToMenu()
      router.replace("/choose")
    }, 5000)
  }

  function handleGameError(data: any) {
    Alert.alert("Error", data.message || data.error || "An error occurred")
    // Keep turn active on error
    setIsMyTurn(true)
    setSelectedSquare(null)
    setPossibleMoves([])
    setSelectedPocketPiece(null)
    setSelectedPocket(null)
  }

  function handleGameWarning(data: any) {
    Alert.alert("Warning", data?.message || "Warning: Invalid move or rule violation.")
    // Continue game and allow player to make another move
    const userColor = gameState.userColor[userId]
    setIsMyTurn(gameState.board.activeColor === userColor) // Re-evaluate based on current activeColor
    setSelectedSquare(null)
    setPossibleMoves([])
    setSelectedPocketPiece(null)
    setSelectedPocket(null)
  }

  // Move logic
  function requestPossibleMoves(square: string) {
    if (!socket) return
    socket.emit("game:getPossibleMoves", { square })
  }

  function makeMove(move: Move) {
    if (!socket || !isMyTurn) return

    setIsMyTurn(false)
    setSelectedSquare(null)
    setPossibleMoves([])
    setSelectedPocketPiece(null)
    socket.emit("game:makeMove", { move, timestamp: Date.now() })
  }

  function handleSquarePress(square: string) {
    if (selectedPocketPiece && isMyTurn && selectedPocket === playerColor) {
      const pieceAtTarget = getPieceAt(square)
      if (!pieceAtTarget) {
        let pieceToDrop: string
<<<<<<< HEAD
        let pieceId: string | undefined

        if (gameState.subvariantName === "withTimer") {
          // Only allow drop for availableDropPieces
          const availableDropPieces = gameState.board.availableDropPieces?.[playerColor] || []
          const selectedPieceObj = availableDropPieces.find((p) => p.id === (selectedPocketPiece as any).id)

          if (!selectedPieceObj || !selectedPieceObj.canDrop) {
=======
        if (gameState.subvariantName === "withTimer") {
          // For withTimer, selectedPocketPiece is PocketPieceWithTimer
          const selectedPieceObj = selectedPocketPiece as PocketPieceWithTimer
          const playerPocket = (gameState.board.pocketedPieces[playerColor] as PocketPieceWithTimer[]) || []
          const playerDropTimers = new Map(Object.entries(gameState.board.dropTimers?.[playerColor] || {}))

          // Check if the selected piece is the *first* in the pocket and has an active timer
          const firstPieceInPocket = playerPocket.length > 0 ? playerPocket[0] : null
          const isSelectedPieceActiveDroppable =
            firstPieceInPocket &&
            firstPieceInPocket.id === selectedPieceObj.id &&
            playerDropTimers.has(selectedPieceObj.id) &&
            playerDropTimers.get(selectedPieceObj.id)! > Date.now()

          if (!isSelectedPieceActiveDroppable) {
>>>>>>> 7afd9484
            Alert.alert("Invalid Drop", "This piece is not currently available for drop or its timer has expired.")
            setSelectedPocketPiece(null)
            setSelectedPocket(null)
            setSelectedSquare(null)
            setPossibleMoves([])
            return
          }
          pieceToDrop = selectedPieceObj.type
<<<<<<< HEAD
          pieceId = selectedPieceObj.id
=======
>>>>>>> 7afd9484
        } else {
          // For standard, selectedPocketPiece is just the piece type string
          pieceToDrop = selectedPocketPiece as string
        }

<<<<<<< HEAD
        // Pass pieceId for withTimer variant
        makeMove({ to: square, piece: pieceToDrop, drop: true, ...(pieceId ? { id: pieceId } : {}) })
=======
        makeMove({ to: square, piece: pieceToDrop, drop: true })
>>>>>>> 7afd9484
      } else {
        Alert.alert("Invalid Drop", "You can only drop a piece on an empty square.")
      }
      setSelectedPocketPiece(null)
      setSelectedPocket(null)
      setSelectedSquare(null)
      setPossibleMoves([])
      return
    }

    if (selectedSquare === square) {
      setSelectedSquare(null)
      setPossibleMoves([])
      return
    }

    if (selectedSquare && possibleMoves.includes(square)) {
      // Promotion check
      const piece = getPieceAt(selectedSquare)
      const isPromotion =
        piece &&
        ((piece.toLowerCase() === "p" && playerColor === "white" && square[1] === "8") ||
          (piece.toLowerCase() === "p" && playerColor === "black" && square[1] === "1"))

      if (isPromotion) {
        setPromotionModal({ visible: true, from: selectedSquare, to: square, options: ["q", "r", "b", "n"] })
        return
      }

      makeMove({ from: selectedSquare, to: square })
      setPromotionModal(null)
      setSelectedSquare(null)
      setPossibleMoves([])
      return
    }

    const piece = getPieceAt(square)
    if (isMyTurn && piece && isPieceOwnedByPlayer(piece, playerColor)) {
      setSelectedSquare(square)
      requestPossibleMoves(square)
    } else {
      setSelectedSquare(null)
      setPossibleMoves([])
    }
  }

  function handlePromotionSelect(promotion: string) {
    if (promotionModal) {
      if (promotionModal.drop && promotionModal.piece) {
        makeMove({ to: promotionModal.to, piece: promotionModal.piece, drop: true, promotion })
      } else {
        makeMove({ from: promotionModal.from, to: promotionModal.to, promotion })
      }
      setPromotionModal(null)
      setSelectedSquare(null)
      setPossibleMoves([])
    }
  }

  function getPieceAt(square: string): string | null {
    const fileIndex = FILES.indexOf(square[0])
    const rankIndex = RANKS.indexOf(square[1])
    if (fileIndex === -1 || rankIndex === -1) return null

    const fen = gameState.board.fen || gameState.board.position
    if (!fen) return null

    const piecePlacement = fen.split(" ")[0]
    const rows = piecePlacement.split("/")
    if (rows.length !== 8) return null

    const row = rows[rankIndex]
    let col = 0
    for (let i = 0; i < row.length; i++) {
      const c = row[i]
      if (c >= "1" && c <= "8") {
        col += Number.parseInt(c)
      } else {
        if (col === fileIndex) return c
        col++
      }
    }
    return null
  }

  function isPieceOwnedByPlayer(piece: string, color: "white" | "black"): boolean {
    return color === "white" ? piece === piece.toUpperCase() : piece === piece.toLowerCase()
  }

  function formatTime(milliseconds: number): string {
    if (!Number.isFinite(milliseconds) || milliseconds <= 0) return "0:00"
    const totalSeconds = Math.floor(milliseconds / 1000)
    const minutes = Math.floor(totalSeconds / 60)
    const seconds = totalSeconds % 60
    return `${minutes}:${seconds.toString().padStart(2, "0")}`
  }

<<<<<<< HEAD
  // Update the formatDropTime function to only show seconds
  function formatDropTime(milliseconds: number): string {
    if (!Number.isFinite(milliseconds) || milliseconds <= 0) return "0"
    const seconds = Math.floor(milliseconds / 1000)
    return `${seconds}`
=======
  function formatDropTime(milliseconds: number): string {
    if (!Number.isFinite(milliseconds) || milliseconds <= 0) return "0.0"
    const seconds = Math.floor(milliseconds / 1000)
    const tenths = Math.floor((milliseconds % 1000) / 100)
    return `${seconds}.${tenths}`
>>>>>>> 7afd9484
  }

  // Pocket panel
  function renderPocketPanel(color: "white" | "black") {
<<<<<<< HEAD
=======
    const pocket = gameState.board.pocketedPieces[color] || []
>>>>>>> 7afd9484
    const isMyPocket = playerColor === color
    const isMyTurnForPocket = gameState.board.activeColor === color && isMyTurn

    if (gameState.subvariantName === "withTimer") {
<<<<<<< HEAD
      // Get all pieces in the pocket
      const pocket = (gameState.board.pocketedPieces[color] || []) as PocketPieceWithTimerType[]
      // Get available/droppable pieces for reference
      const availableDropPieces = gameState.board.availableDropPieces?.[color] || []
      // Get drop timers map
      const dropTimersMap = getDropTimersMap(gameState.board.dropTimers, color)
=======
      const frozen = gameState.board.frozenPieces?.[color] || []
      const dropTimersMap = new Map(Object.entries(gameState.board.dropTimers?.[color] || {}))

      let activeDroppablePiece: PocketPieceWithTimer | null = null
      let activeDropTimerRemaining: number | null = null

      if (pocket.length > 0) {
        const firstPiece = pocket[0] as PocketPieceWithTimer
        const expirationTimestamp = dropTimersMap.get(firstPiece.id)
        if (expirationTimestamp) {
          const remaining = expirationTimestamp - Date.now()
          if (remaining > 0) {
            activeDroppablePiece = firstPiece
            activeDropTimerRemaining = remaining
          }
        }
      }
>>>>>>> 7afd9484

      return (
        <View style={styles.pocketPanel}>
          <Text style={styles.pocketLabel}>{color === "white" ? "White Pocket" : "Black Pocket"}</Text>
<<<<<<< HEAD
          <View style={styles.pocketSectionsContainer}>
            {/* All pocket pieces section */}
            <View style={styles.droppablePieceSection}>
              {pocket.length > 0 ? (
                pocket.map((piece) => {
                  const isDroppable = availableDropPieces.some(p => p.id === piece.id && p.canDrop)
                  const expirationTimestamp = dropTimersMap.get(piece.id)
                  const remaining = expirationTimestamp ? expirationTimestamp - Date.now() : null
                  
                  return (
                    <TouchableOpacity
                      key={piece.id}
                      style={[
                        styles.pocketPiece,
                        (selectedPocketPiece as any)?.id === piece.id && selectedPocket === color
                          ? styles.selectedPocketPiece
                          : null,
                        !isDroppable && styles.nonDroppablePiece,
                        // Add warning styles for urgency
                        remaining !== null && remaining <= 5000 ? styles.pocketPieceWarning : null,
                      ]}
                      onPress={() => {
                        if (isDroppable && isMyTurnForPocket) {
                          setSelectedPocketPiece(piece)
                          setSelectedPocket(color)
                        }
                      }}
                      disabled={!isMyTurnForPocket || !isDroppable}
                    >
                      <Text style={styles.pieceText}>
                        {PIECE_SYMBOLS[piece.type as keyof typeof PIECE_SYMBOLS]}
                      </Text>
                      {remaining !== null && (
                        <View style={styles.dropTimerOverlay}>
                          <Text style={styles.dropTimerValueText}>
                            {formatDropTime(Math.max(0, remaining))}
                          </Text>
                        </View>
                      )}
                      {!isDroppable && (
                        <View style={styles.frozenSignOverlay}>
                          <Text style={styles.frozenSignText}>❄️</Text>
                        </View>
                      )}
                    </TouchableOpacity>
                  )
                })
              ) : (
                <View style={styles.emptyPocketSection}>
                  <Text style={styles.noPieceText}>No pieces in pocket</Text>
                </View>
              )}
            </View>
=======
          <View style={styles.pocketPieces}>
            {activeDroppablePiece && (
              <TouchableOpacity
                key={activeDroppablePiece.id}
                style={[
                  styles.pocketPiece,
                  (selectedPocketPiece as PocketPieceWithTimer)?.id === activeDroppablePiece.id &&
                  selectedPocket === color
                    ? styles.selectedPocketPiece
                    : null,
                ]}
                onPress={() => {
                  setSelectedPocketPiece(activeDroppablePiece)
                  setSelectedPocket(color)
                }}
                disabled={!isMyTurnForPocket}
              >
                <Text style={styles.pieceText}>{PIECE_SYMBOLS[activeDroppablePiece.type]}</Text>
                {activeDropTimerRemaining !== null && (
                  <Text style={styles.dropTimerText}>{formatDropTime(localDropTimers[color] || 0)}</Text>
                )}
              </TouchableOpacity>
            )}
            {frozen.map((piece) => (
              <View key={piece.id} style={styles.frozenPocketPiece}>
                <Text style={styles.pieceText}>{PIECE_SYMBOLS[piece.type]}</Text>
              </View>
            ))}
>>>>>>> 7afd9484
          </View>
        </View>
      )
    } else {
      // Standard Crazyhouse variant (pocketedPieces are strings)
<<<<<<< HEAD
      const pocket = gameState.board.pocketedPieces[color] || []
      const pieceCounts: { [key: string]: number } = {}
      pocket.forEach((piece) => {
        const pieceType = (piece as PocketPieceStandardType).type || (piece as string)
=======
      const pieceCounts: { [key: string]: number } = {}
      pocket.forEach((piece) => {
        const pieceType = (piece as PocketPieceStandard).type || (piece as string) // Handle both potential types
>>>>>>> 7afd9484
        pieceCounts[pieceType] = (pieceCounts[pieceType] || 0) + 1
      })

      return (
        <View style={styles.pocketPanel}>
          <Text style={styles.pocketLabel}>{color === "white" ? "White Pocket" : "Black Pocket"}</Text>
          <View style={styles.pocketPieces}>
            {Object.entries(pieceCounts).map(([pieceType, count]) => (
              <TouchableOpacity
                key={pieceType}
                style={[
                  styles.pocketPiece,
                  selectedPocketPiece === pieceType && selectedPocket === color ? styles.selectedPocketPiece : null,
                ]}
                onPress={() => {
                  setSelectedPocketPiece(pieceType)
                  setSelectedPocket(color)
                }}
                disabled={!isMyTurnForPocket}
              >
<<<<<<< HEAD
                <Text style={styles.pieceText}>{PIECE_SYMBOLS[pieceType as keyof typeof PIECE_SYMBOLS]}</Text>
=======
                <Text style={styles.pieceText}>{PIECE_SYMBOLS[pieceType]}</Text>
>>>>>>> 7afd9484
                {count > 1 && <Text style={styles.pocketCount}>x{count}</Text>}
              </TouchableOpacity>
            ))}
          </View>
        </View>
      )
    }
  }

  // Board rendering
  function renderSquare(file: string, rank: string) {
    const square = `${file}${rank}`
    const isLight = (FILES.indexOf(file) + Number.parseInt(rank)) % 2 === 0
    const isSelected = selectedSquare === square
    const isPossibleMove = possibleMoves.includes(square)
    const piece = getPieceAt(square)

    return (
      <TouchableOpacity
        key={square}
        style={[
          styles.square,
          { width: squareSize, height: squareSize, backgroundColor: isLight ? "#F0D9B5" : "#769656" },
          isSelected && styles.selectedSquare,
          isPossibleMove && styles.possibleMoveSquare,
        ]}
        onPress={() => handleSquarePress(square)}
      >
<<<<<<< HEAD
        {piece && <Text style={styles.pieceText}>{PIECE_SYMBOLS[piece as keyof typeof PIECE_SYMBOLS]}</Text>}
=======
        {piece && <Text style={styles.pieceText}>{PIECE_SYMBOLS[piece]}</Text>}
>>>>>>> 7afd9484
        {isPossibleMove && !piece && <View style={styles.possibleMoveDot} />}
        {isPossibleMove && piece && <View style={styles.captureIndicator} />}
      </TouchableOpacity>
    )
  }

  function renderBoard() {
    const files = boardFlipped ? [...FILES].reverse() : FILES
    const ranks = boardFlipped ? [...RANKS].reverse() : RANKS

    return (
      <View style={styles.boardContainer}>
        <View style={styles.board}>
          {ranks.map((rank) => (
            <View key={rank} style={styles.row}>
              {files.map((file) => renderSquare(file, rank))}
            </View>
          ))}
        </View>
      </View>
    )
  }

  // Player info
  function renderPlayerInfo(color: "white" | "black", isTop: boolean) {
    const player = gameState.players[color]
    if (!player) return null

    const timer = localTimers[color]
    const isActivePlayer = gameState.board.activeColor === color
    const isMe = playerColor === color

    return (
      <View style={[styles.playerInfoBlock, isTop ? styles.topPlayerBlock : styles.bottomPlayerBlock]}>
        <View style={styles.playerDetails}>
          <Text style={styles.playerName}>
            {player.username} {isMe && <Text style={styles.youIndicator}>YOU</Text>}
          </Text>
          <Text style={styles.playerRating}>({player.rating})</Text>
        </View>
        <View style={[styles.timerContainer, isActivePlayer && styles.activeTimer]}>
          <Text style={styles.timer}>{formatTime(timer)}</Text>
        </View>
      </View>
    )
  }

  // Move history modal
  function renderMoveHistory() {
    if (!showMoveHistory) return null

    const moves = moveHistory

    return (
      <Modal visible={showMoveHistory} transparent animationType="slide">
        <View style={styles.modalOverlay}>
          <View style={styles.moveHistoryModal}>
            <View style={styles.moveHistoryHeader}>
              <Text style={styles.moveHistoryTitle}>Moves</Text>
              <TouchableOpacity onPress={() => setShowMoveHistory(false)} style={styles.closeButton}>
                <Text style={styles.closeButtonText}>✕</Text>
              </TouchableOpacity>
            </View>
            <ScrollView style={styles.moveHistoryScroll}>
              {moves.map((move, idx) => (
                <View key={idx} style={styles.moveRow}>
                  <Text style={styles.moveNumber}>{idx + 1}.</Text>
                  <Text style={styles.moveText}>{move.san || `${move.from || ""}-${move.to || ""}`}</Text>
                </View>
              ))}
            </ScrollView>
          </View>
        </View>
      </Modal>
    )
  }

  // Promotion modal
  function renderPromotionModal() {
    if (!promotionModal || !promotionModal.visible) return null

    return (
      <Modal visible={promotionModal.visible} transparent animationType="fade">
        <View style={styles.modalOverlay}>
          <View style={styles.promotionModal}>
            <Text style={styles.promotionTitle}>Choose Promotion Piece</Text>
            <View style={styles.promotionOptions}>
              {promotionModal.options.map((p) => (
                <TouchableOpacity key={p} style={styles.promotionOption} onPress={() => handlePromotionSelect(p)}>
                  <Text style={styles.promotionPiece}>
                    {
                      PIECE_SYMBOLS[
                        (playerColor === "white" ? p.toUpperCase() : p.toLowerCase()) as keyof typeof PIECE_SYMBOLS
                      ]
                    }
                  </Text>
                </TouchableOpacity>
              ))}
            </View>
            <TouchableOpacity onPress={() => setPromotionModal(null)} style={styles.cancelButton}>
              <Text style={styles.cancelButtonText}>Cancel</Text>
            </TouchableOpacity>
          </View>
        </View>
      </Modal>
    )
  }

  // Game end modal
  function renderGameEndModal() {
    if (!showGameEndModal) return null

    return (
      <Modal visible={showGameEndModal} transparent animationType="fade">
        <View style={styles.modalOverlay}>
          <View style={styles.gameEndModal}>
            <Text style={styles.gameEndTitle}>
              {isWinner === true ? "VICTORY!" : isWinner === false ? "DEFEAT" : "GAME OVER"}
            </Text>
            <Text style={styles.gameEndMessage}>{gameEndMessage}</Text>
          </View>
        </View>
      </Modal>
    )
  }

  // Flip board
  function handleFlipBoard() {
    setBoardFlipped(!boardFlipped)
  }

  const opponentColor = playerColor === "white" ? "black" : "white"

  return (
    <View style={styles.container}>
      {renderPlayerInfo(opponentColor, true)}
      {renderPocketPanel(opponentColor)}
      {renderBoard()}
      {renderPocketPanel(playerColor)}
      {renderPlayerInfo(playerColor, false)}

      <View style={styles.bottomBar}>
        <TouchableOpacity style={styles.bottomBarButton} onPress={() => setShowMoveHistory(true)}>
          <Text style={styles.bottomBarIcon}>≡</Text>
          <Text style={styles.bottomBarLabel}>Moves</Text>
        </TouchableOpacity>
        <TouchableOpacity style={styles.bottomBarButton} onPress={handleFlipBoard}>
          <Text style={styles.bottomBarIcon}>⟲</Text>
          <Text style={styles.bottomBarLabel}>Flip</Text>
        </TouchableOpacity>
        <TouchableOpacity
          style={styles.bottomBarButton}
          onPress={() => {
            if (socket && gameState.status === "active") socket.emit("game:resign")
          }}
        >
          <Text style={styles.bottomBarIcon}>✕</Text>
          <Text style={styles.bottomBarLabel}>Resign</Text>
        </TouchableOpacity>
        <TouchableOpacity
          style={styles.bottomBarButton}
          onPress={() => {
            if (socket && gameState.status === "active") socket.emit("game:offerDraw")
          }}
        >
          <Text style={styles.bottomBarIcon}>½</Text>
          <Text style={styles.bottomBarLabel}>Draw</Text>
        </TouchableOpacity>
      </View>

      {renderMoveHistory()}
      {renderGameEndModal()}
      {renderPromotionModal()}
    </View>
  )
}

const styles = StyleSheet.create({
  container: { flex: 1, backgroundColor: "#222", alignItems: "center" },
  boardContainer: { alignItems: "center", justifyContent: "center" },
  board: {},
  row: { flexDirection: "row" },
  square: {
    justifyContent: "center",
    alignItems: "center",
    position: "relative",
    borderWidth: 1,
    borderColor: "#444",
  },
  selectedSquare: { backgroundColor: "#f7ec74" },
  possibleMoveSquare: { backgroundColor: "rgba(255,255,0,0.3)" },
  pieceText: { fontSize: 28, color: "#fff", fontWeight: "bold" },
  possibleMoveDot: {
    position: "absolute",
    width: 12,
    height: 12,
    borderRadius: 6,
    backgroundColor: "rgba(0,0,0,0.3)",
    opacity: 0.8,
  },
  captureIndicator: {
    position: "absolute",
    top: 0,
    right: 0,
    width: 0,
    height: 0,
    borderLeftWidth: 16,
    borderTopWidth: 16,
    borderLeftColor: "transparent",
    borderTopColor: "rgba(255,0,0,0.3)",
  },
  playerInfoBlock: {
    width: "100%",
    backgroundColor: "#222",
    paddingHorizontal: 16,
    paddingVertical: 12,
    flexDirection: "row",
    alignItems: "center",
    justifyContent: "space-between",
    borderBottomWidth: 1,
    borderBottomColor: "#333",
  },
  topPlayerBlock: { paddingTop: 20 },
  bottomPlayerBlock: { borderTopWidth: 1, borderBottomWidth: 0, borderTopColor: "#333", paddingBottom: 20 },
  playerDetails: { flex: 1 },
  playerName: { color: "#fff", fontSize: 18, fontWeight: "500" },
  youIndicator: { color: "#90EE90", fontSize: 14, fontWeight: "bold", marginLeft: 5 },
  playerRating: { color: "#999", fontSize: 14 },
  timerContainer: {
    backgroundColor: "#1a1a1a",
    paddingHorizontal: 12,
    paddingVertical: 8,
    borderRadius: 6,
    minWidth: 70,
    alignItems: "center",
    borderWidth: 1,
    borderColor: "#333",
  },
  activeTimer: { borderColor: "#90EE90" },
  timer: { color: "#fff", fontWeight: "bold", fontFamily: "monospace", fontSize: 20 },
  // General pocket panel styles
  pocketPanel: {
    flexDirection: "column", // Changed to column to stack droppable and frozen sections
    alignItems: "center",
    marginVertical: 8,
    width: "90%", // Give it some width
  },
  pocketLabel: { color: "#fff", marginBottom: 8, fontSize: 16, fontWeight: "bold" },
  // New styles for organizing withTimer pockets
  pocketSectionsContainer: {
    flexDirection: "column",
    width: "100%",
    alignItems: "center",
  },
  droppablePieceSection: {
    flexDirection: "row", // Pieces in a row
    justifyContent: "center",
    alignItems: "center",
    marginBottom: 8,
    minHeight: 40, // Ensure consistent height even if no piece
  },
  frozenPiecesSection: {
    flexDirection: "row",
    alignItems: "center",
    justifyContent: "center", // Center the frozen pieces
    flexWrap: "wrap", // Allow pieces to wrap if too many
    borderTopWidth: 1,
    borderTopColor: "#333",
    paddingTop: 8,
  },
  frozenLabel: {
    color: "#ccc",
    marginRight: 8,
    fontSize: 14,
  },
  frozenPiecesContainer: {
    flexDirection: "row",
    flexWrap: "wrap", // Allow pieces to wrap
    justifyContent: "center",
  },
  noPieceText: {
    color: "#999",
    fontSize: 14,
    fontStyle: "italic",
    paddingVertical: 8,
  },
  // Existing pocket piece styles (re-applied or adjusted)
  pocketPieces: {
    flexDirection: "row",
    flexWrap: "wrap", // For standard, allow wrapping
    justifyContent: "center",
  },
  pocketPiece: {
    backgroundColor: "#333",
    borderRadius: 4,
    padding: 8,
    marginHorizontal: 2,
    flexDirection: "column", // Allow text and piece to stack
    alignItems: "center",
    justifyContent: "center",
    position: "relative", // Added for absolute positioning of timer overlay
  },
  selectedPocketPiece: { backgroundColor: "#60a5fa" },
  pocketCount: { color: "#a1a1aa", fontSize: 12, marginLeft: 2 },
<<<<<<< HEAD
  // Renamed and adjusted for the timer clock overlay
  dropTimerOverlay: {
    position: 'absolute',
    top: -8,
    left: '50%',
    transform: [{ translateX: -15 }],
    backgroundColor: 'rgba(0,0,0,0.8)',
    borderRadius: 4,
    paddingHorizontal: 4,
    paddingVertical: 2,
  },
  dropTimerValueText: {
    // New name for the timer text style
    color: "#fff",
    fontSize: 10, // Smaller font for clock
    fontFamily: "monospace",
  },
  frozenPocketPiece: {
    backgroundColor: "#444", // Slightly different background
    borderRadius: 4,
    padding: 8,
    marginHorizontal: 2,
    opacity: 1, // Full opacity but distinct color
    flexDirection: "column",
    alignItems: "center",
    justifyContent: "center",
    position: "relative", // Added for absolute positioning of frozen sign
  },
  // New styles for the frozen sign overlay
  frozenSignOverlay: {
    position: 'absolute',
    bottom: -2,
    right: -2,
    backgroundColor: 'rgba(0,0,0,0.7)',
    borderRadius: 4,
    width: 16,
    height: 16,
    justifyContent: 'center',
    alignItems: 'center',
  },
  frozenSignText: {
    fontSize: 10,
=======
  dropTimerText: { color: "#fff", fontSize: 12, marginTop: 4, fontFamily: "monospace" },
  frozenPocketPiece: {
    backgroundColor: "#555", // A different background for frozen pieces
    borderRadius: 4,
    padding: 8,
    marginHorizontal: 2,
    opacity: 0.6, // Make them slightly transparent
>>>>>>> 7afd9484
  },
  bottomBar: {
    flexDirection: "row",
    backgroundColor: "#1a1a1a",
    paddingVertical: 12,
    paddingHorizontal: 16,
    justifyContent: "space-around",
    alignItems: "center",
    borderTopWidth: 1,
    borderTopColor: "#333",
    width: "100%",
  },
  bottomBarButton: {
    alignItems: "center",
    justifyContent: "center",
    paddingVertical: 8,
    paddingHorizontal: 12,
    borderRadius: 8,
    minWidth: 60,
  },
  bottomBarIcon: { fontSize: 24, marginBottom: 4, color: "#999", fontWeight: "bold" },
  bottomBarLabel: { color: "#fff", fontSize: 12, fontWeight: "500" },
  modalOverlay: {
    flex: 1,
    backgroundColor: "rgba(0,0,0,0.8)",
    justifyContent: "center",
    alignItems: "center",
    padding: 16,
  },
  moveHistoryModal: {
    backgroundColor: "#222",
    borderRadius: 12,
    width: "90%",
    maxWidth: 400,
    maxHeight: "70%",
    borderWidth: 1,
    borderColor: "#555",
  },
  moveHistoryHeader: {
    flexDirection: "row",
    justifyContent: "space-between",
    alignItems: "center",
    padding: 16,
    borderBottomWidth: 1,
    borderBottomColor: "#555",
  },
  moveHistoryTitle: { color: "#fff", fontSize: 18, fontWeight: "bold" },
  closeButton: { padding: 8 },
  closeButtonText: { color: "#fff", fontSize: 18, fontWeight: "bold" },
  moveHistoryScroll: { flex: 1, padding: 16 },
  moveRow: { flexDirection: "row", marginBottom: 8, alignItems: "center" },
  moveNumber: { color: "#999", fontSize: 14, width: 30, fontWeight: "bold" },
  moveText: { color: "#fff", fontSize: 14, width: 60, marginHorizontal: 8 },
  gameEndModal: {
    backgroundColor: "#222",
    borderRadius: 16,
    padding: 24,
    alignItems: "center",
    borderWidth: 1,
    borderColor: "#555",
    maxWidth: "90%",
  },
  gameEndTitle: { fontSize: 24, fontWeight: "bold", textAlign: "center", marginBottom: 16, color: "#fff" },
  gameEndMessage: { fontSize: 16, textAlign: "center", marginBottom: 20, color: "#fff", lineHeight: 22 },
  promotionModal: {
    backgroundColor: "#222",
    borderRadius: 12,
    padding: 20,
    alignItems: "center",
    borderWidth: 1,
    borderColor: "#555",
  },
  promotionTitle: { color: "#fff", fontSize: 18, fontWeight: "bold", marginBottom: 20, textAlign: "center" },
  promotionOptions: { flexDirection: "row", justifyContent: "center", marginBottom: 20, flexWrap: "wrap" },
  promotionOption: {
    margin: 8,
    padding: 12,
    backgroundColor: "#F0D9B5",
    borderRadius: 8,
    minWidth: 50,
    minHeight: 50,
    justifyContent: "center",
    alignItems: "center",
  },
  promotionPiece: { fontSize: 28, textAlign: "center", color: "#000" },
  cancelButton: { paddingHorizontal: 20, paddingVertical: 10, backgroundColor: "#666", borderRadius: 8 },
  cancelButtonText: { color: "#fff", fontSize: 16, fontWeight: "bold" },
<<<<<<< HEAD
  // New style for non-droppable pieces
  nonDroppablePiece: {
    opacity: 0.6,
    backgroundColor: '#444',
  },
  // New style for empty pocket section
  emptyPocketSection: {
    minHeight: 60,
    justifyContent: 'center',
    alignItems: 'center',
  },
  // Add new styles for warning states
  dropTimerWarning: {
    backgroundColor: 'rgba(255,59,48,0.8)', // Red background for urgency
  },
  
  dropTimerValueWarning: {
    color: '#fff',
    fontWeight: 'bold',
  },
  
  pocketPieceWarning: {
    borderWidth: 2,
    borderColor: '#ff3b30',
  },
})

=======
})
>>>>>>> 7afd9484
<|MERGE_RESOLUTION|>--- conflicted
+++ resolved
@@ -1,1602 +1,1321 @@
-"use client"
-import { useRouter } from "expo-router"
-import { useEffect, useRef, useState } from "react"
-import { Alert, Dimensions, Modal, ScrollView, StyleSheet, Text, TouchableOpacity, View } from "react-native"
-import type { Socket } from "socket.io-client"
-import { getSocketInstance } from "../utils/socketManager"
-import type { CrazyHouseChessGameProps, Move, PocketPieceStandardType, PocketPieceWithTimerType } from "./types"; // Declare CrazyHouseChessGameProps and Move
-
-// Define types for pocket pieces
-interface PocketPieceStandard {
-  type: string // e.g., "p", "n", "b"
-}
-
-interface PocketPieceWithTimer {
-  type: string
-  id: string
-  capturedAt: number
-}
-
-type PocketPiece = PocketPieceStandard | PocketPieceWithTimer
-
-// Types
-type PocketPieceType = PocketPieceStandardType | PocketPieceWithTimerType
-
-interface availableDropPieceType {
-  canDrop: boolean
-  capturedAt: number
-  id: string
-  type: string // e.g., "p", "n", "b"
-  timeRemaining: number
-  timerPaused?: boolean // Added for local calculation
-  remainingTime?: number // Added for local calculation
-}
-
-interface GameStateType {
-  sessionId: string
-  variantName: string
-  subvariantName?: string // "withTimer" or undefined/other for standard
-  description: string
-  players: {
-    white: any
-    black: any
-  }
-  board: {
-    fen: string
-    position: string
-    activeColor: "white" | "black"
-    castlingRights: string
-    enPassantSquare: string
-    halfmoveClock: number
-    fullmoveNumber: number
-    whiteTime: number
-    blackTime: number
-    turnStartTimestamp: number
-    lastMoveTimestamp: number
-    moveHistory: { from: string; to: string; [key: string]: any }[]
-    pocketedPieces: {
-<<<<<<< HEAD
-      white: PocketPieceType[]
-      black: PocketPieceType[]
-    }
-    availableDropPieces?: {
-      white: availableDropPieceType[]
-      black: availableDropPieceType[]
-=======
-      white: PocketPiece[]
-      black: PocketPiece[]
-    }
-    dropTimers?: {
-      white: { [pieceId: string]: number }
-      black: { [pieceId: string]: number }
-    }
-    frozenPieces?: {
-      white: PocketPieceWithTimer[]
-      black: PocketPieceWithTimer[]
->>>>>>> 7afd9484
-    }
-    // Backend sends this as a plain object, frontend converts to Map for internal use
-    dropTimers: {
-      white: Record<string, number> | Map<string, number>
-      black: Record<string, number> | Map<string, number>
-    }
-    frozenPieces: {
-      white: PocketPieceWithTimerType[] // These are pieces that have expired and been removed from the pocket
-      black: PocketPieceWithTimerType[]
-    }
-    gameStarted: boolean
-    firstMoveTimestamp: number | null
-    gameEnded: boolean
-    endReason: string | null
-    winner: string | null
-    endTimestamp: number | null
-  }
-  timeControl: {
-    type: string
-    baseTime: number
-    increment: number
-    timers: {
-      white: number
-      black: number
-    }
-    flagged: {
-      white: boolean
-      black: boolean
-    }
-    timeSpent?: { white: any; black: any }
-  }
-  status: string
-  result: string
-  resultReason: string | null
-  winner: string | null
-  moves: any[]
-  moveCount: number
-  lastMove: any
-  gameState: {
-    // This is the nested gameState object from the backend's result
-    check?: boolean
-    checkmate?: boolean
-    stalemate?: boolean
-    insufficientMaterial?: boolean
-    threefoldRepetition?: boolean
-    fiftyMoveRule?: boolean
-    gameEnded?: boolean
-    result?: string
-    winner?: string | null
-    endReason?: string | null
-    pocketedPieces?: {
-      white: PocketPieceType[]
-      black: PocketPieceType[]
-    }
-    dropTimers?: {
-      // This is where the correct dropTimers are
-      white: Record<string, number>
-      black: Record<string, number>
-    }
-    frozenPieces?: {
-      // This is where the derived frozenPieces (in pocket but not droppable) are
-      white: PocketPieceWithTimerType[]
-      black: PocketPieceWithTimerType[]
-    }
-  }
-  userColor: {
-    [key: string]: "white" | "black"
-  }
-  positionHistory: string[]
-  createdAt: number
-  lastActivity: number
-  startedAt: number
-  endedAt: number | null
-  rules?: any
-  metadata: any
-  timers?: any
-}
-
-const PIECE_SYMBOLS = {
-  r: "♜",
-  n: "♞",
-  b: "♝",
-  q: "♛",
-  k: "♚",
-  p: "♟",
-  R: "♖",
-  N: "♘",
-  B: "♗",
-  Q: "♕",
-  K: "♔",
-  P: "♙",
-<<<<<<< HEAD
-} as const // Use 'as const' for better type inference
-=======
-}
->>>>>>> 7afd9484
-
-const FILES = ["a", "b", "c", "d", "e", "f", "g", "h"]
-const RANKS = ["8", "7", "6", "5", "4", "3", "2", "1"]
-
-const screenWidth = Dimensions.get("window").width
-const boardSize = screenWidth
-const squareSize = boardSize / 8
-
-export default function CrazyHouseChessGame({ initialGameState, userId, onNavigateToMenu }: CrazyHouseChessGameProps) {
-  const router = useRouter()
-  const [gameState, setGameState] = useState<GameStateType>(initialGameState)
-  const [socket, setSocket] = useState<Socket | null>(null)
-  const [selectedSquare, setSelectedSquare] = useState<string | null>(null)
-  const [possibleMoves, setPossibleMoves] = useState<string[]>([])
-<<<<<<< HEAD
-  const [selectedPocketPiece, setSelectedPocketPiece] = useState<string | PocketPieceWithTimerType | null>(null)
-=======
-  const [selectedPocketPiece, setSelectedPocketPiece] = useState<string | PocketPieceWithTimer | null>(null)
->>>>>>> 7afd9484
-  const [selectedPocket, setSelectedPocket] = useState<"white" | "black" | null>(null)
-  const [isMyTurn, setIsMyTurn] = useState(false)
-  const [playerColor, setPlayerColor] = useState<"white" | "black">("white")
-  const [boardFlipped, setBoardFlipped] = useState(false)
-  const [moveHistory, setMoveHistory] = useState<any[]>([])
-  const [showMoveHistory, setShowMoveHistory] = useState(false)
-  const [promotionModal, setPromotionModal] = useState<{
-    visible: boolean
-    from?: string
-    to: string
-    options: string[]
-    drop?: boolean
-    piece?: string
-  } | null>(null)
-  const [showGameEndModal, setShowGameEndModal] = useState(false)
-  const [gameEndMessage, setGameEndMessage] = useState("")
-  const [isWinner, setIsWinner] = useState<boolean | null>(null)
-  const [localTimers, setLocalTimers] = useState<{ white: number; black: number }>({
-    white: initialGameState.board.whiteTime, // Use board.whiteTime
-    black: initialGameState.board.blackTime, // Use board.blackTime
-  })
-  const [localDropTimers, setLocalDropTimers] = useState<{ white: number | null; black: number | null }>({
-    white: null,
-    black: null,
-  })
-<<<<<<< HEAD
-=======
-  const [localDropTimers, setLocalDropTimers] = useState<{ white: number | null; black: number | null }>({
-    white: null,
-    black: null,
-  })
-
->>>>>>> 7afd9484
-  const timerRef = useRef<any>(null)
-  const navigationTimeoutRef = useRef<any>(null)
-
-  // Helper to convert plain object dropTimers to Map
-  const getDropTimersMap = (
-    dropTimers: GameStateType["board"]["dropTimers"] | GameStateType["gameState"]["dropTimers"],
-    color: "white" | "black",
-  ) => {
-    const timers = dropTimers?.[color]
-    return timers instanceof Map ? timers : new Map(Object.entries(timers || {}))
-  }
-
-  useEffect(() => {
-    const gameSocket = getSocketInstance()
-    if (gameSocket) {
-      setSocket(gameSocket)
-    } else {
-      Alert.alert("Connection Error", "Failed to connect to game socket. Please try again.")
-      return
-    }
-
-    const userColor = initialGameState.userColor[userId]
-    setPlayerColor(userColor === "white" || userColor === "black" ? userColor : "white")
-    setBoardFlipped(userColor === "black")
-    setIsMyTurn(initialGameState.board.activeColor === userColor)
-<<<<<<< HEAD
-    setMoveHistory(initialGameState.moves || []) // Initialize move history
-=======
->>>>>>> 7afd9484
-
-    // Initialize local drop timers if it's a withTimer variant
-    if (initialGameState.subvariantName === "withTimer") {
-      const activeColor = initialGameState.board.activeColor
-<<<<<<< HEAD
-      const pocket = initialGameState.board.pocketedPieces[activeColor] as PocketPieceWithTimerType[]
-      // Prioritize dropTimers from initialGameState.gameState if available, otherwise from board
-      const sourceDropTimers = initialGameState.gameState?.dropTimers || initialGameState.board.dropTimers
-      const dropTimersMap = getDropTimersMap(sourceDropTimers, activeColor)
-
-      if (pocket.length > 0) {
-        const firstPiece = pocket[0]
-        let expirationTimestamp = dropTimersMap.get(firstPiece.id)
-        // If timer is not in the active map, check if it's paused on the piece itself
-        if (
-          !expirationTimestamp &&
-          (firstPiece as availableDropPieceType).timerPaused &&
-          (firstPiece as availableDropPieceType).remainingTime !== undefined
-        ) {
-          expirationTimestamp = Date.now() + firstPiece && (firstPiece as availableDropPieceType).remainingTime // Calculate effective expiration
-        }
-
-=======
-      const pocket = initialGameState.board.pocketedPieces[activeColor] as PocketPieceWithTimer[]
-      const dropTimersMap = new Map(Object.entries(initialGameState.board.dropTimers?.[activeColor] || {}))
-
-      if (pocket.length > 0) {
-        const firstPiece = pocket[0]
-        const expirationTimestamp = dropTimersMap.get(firstPiece.id)
->>>>>>> 7afd9484
-        if (expirationTimestamp) {
-          const remaining = expirationTimestamp - Date.now()
-          setLocalDropTimers((prev) => ({
-            ...prev,
-            [activeColor]: Math.max(0, remaining),
-          }))
-        }
-      }
-    }
-
-    return () => {
-      if (timerRef.current) clearInterval(timerRef.current)
-      if (navigationTimeoutRef.current) clearTimeout(navigationTimeoutRef.current)
-    }
-  }, [])
-
-  useEffect(() => {
-    if (!socket) return
-
-    socket.on("game:move", handleGameMove)
-    socket.on("game:possibleMoves", handlePossibleMoves)
-    socket.on("game:gameState", handleGameStateUpdate)
-    socket.on("game:timer", handleTimerUpdate)
-    socket.on("game:end", handleGameEndEvent)
-    socket.on("game:error", handleGameError)
-    socket.on("game:warning", handleGameWarning)
-
-    return () => {
-      socket.off("game:move", handleGameMove)
-      socket.off("game:possibleMoves", handlePossibleMoves)
-      socket.off("game:gameState", handleGameStateUpdate)
-      socket.off("game:timer", handleTimerUpdate)
-      socket.off("game:end", handleGameEndEvent)
-      socket.off("game:error", handleGameError)
-      socket.off("game:warning", handleGameWarning)
-    }
-  }, [socket, playerColor])
-
-  useEffect(() => {
-    if (timerRef.current) clearInterval(timerRef.current)
-
-<<<<<<< HEAD
-    if (gameState.status !== "active" || gameState.board.gameEnded) {
-      setLocalDropTimers({ white: null, black: null })
-      return
-    }
-
-    // Timer update interval
-=======
-    if (gameState.status !== "active" || gameState.gameState?.gameEnded) {
-      setLocalDropTimers({ white: null, black: null }) // Clear drop timers if game not active/ended
-      return
-    }
-
->>>>>>> 7afd9484
-    timerRef.current = setInterval(() => {
-      setLocalTimers((prevMainTimers) => {
-        const activeColor = gameState.board.activeColor
-        const now = Date.now()
-        let newWhite = prevMainTimers.white
-        let newBlack = prevMainTimers.black
-<<<<<<< HEAD
-        // Updates both main game clock and piece drop timers
-=======
-
-        // Update main game clock
->>>>>>> 7afd9484
-        if (activeColor === "white") {
-          newWhite = Math.max(0, newWhite - 100)
-        } else {
-          newBlack = Math.max(0, newBlack - 100)
-        }
-<<<<<<< HEAD
-        // Drop timer updates
-        if (gameState.subvariantName === "withTimer") {
-          setLocalDropTimers((prevDropTimers) => {
-            const newDropTimers = { 
-              white: prevDropTimers.white, 
-              black: prevDropTimers.black 
-            }
-            
-            // Only update timer for active player
-            if (activeColor === "white" || activeColor === "black") {
-              const currentActivePlayerPocket =
-                (gameState.board.pocketedPieces[activeColor] as PocketPieceWithTimerType[]) || []
-              const currentActivePlayerDropTimersMap = getDropTimersMap(gameState.board.dropTimers, activeColor)
-
-              if (currentActivePlayerPocket.length > 0) {
-                const firstPiece = currentActivePlayerPocket[0]
-                let expirationTimestamp = currentActivePlayerDropTimersMap.get(firstPiece.id)
-
-                // If timer is not in the active map, check if it's paused on the piece itself
-                if (
-                  !expirationTimestamp &&
-                  (firstPiece as availableDropPieceType).timerPaused &&
-                  (firstPiece as availableDropPieceType).remainingTime !== undefined
-                ) {
-                  expirationTimestamp = now + firstPiece && (firstPiece as availableDropPieceType).remainingTime
-                }
-
-                if (expirationTimestamp) {
-                  const remaining = expirationTimestamp - now
-                  newDropTimers[activeColor] = Math.max(0, remaining)
-                }
-              }
-            }
-            return newDropTimers
-          })
-        } else {
-=======
-
-        // Update drop timers if it's a "withTimer" variant
-        if (gameState.subvariantName === "withTimer") {
-          setLocalDropTimers((prevDropTimers) => {
-            const newDropTimers = { ...prevDropTimers }
-            const currentActivePlayerPocket =
-              (gameState.board.pocketedPieces[activeColor] as PocketPieceWithTimer[]) || []
-            const currentActivePlayerDropTimersMap = new Map(
-              Object.entries(gameState.board.dropTimers?.[activeColor] || {}),
-            )
-
-            if (currentActivePlayerPocket.length > 0) {
-              const firstPiece = currentActivePlayerPocket[0]
-              const expirationTimestamp = currentActivePlayerDropTimersMap.get(firstPiece.id)
-
-              if (expirationTimestamp) {
-                const remaining = expirationTimestamp - now
-                newDropTimers[activeColor] = Math.max(0, remaining)
-              } else {
-                newDropTimers[activeColor] = null // No active timer for the first piece
-              }
-            } else {
-              newDropTimers[activeColor] = null // No pieces in pocket
-            }
-
-            // Ensure the other player's drop timer is null as only one player has an active drop timer
-            const otherColor = activeColor === "white" ? "black" : "white"
-            newDropTimers[otherColor] = null
-
-            return newDropTimers
-          })
-        } else {
-          // If not withTimer, ensure drop timers are null
->>>>>>> 7afd9484
-          setLocalDropTimers({ white: null, black: null })
-        }
-
-        return { white: newWhite, black: newBlack }
-      })
-<<<<<<< HEAD
-    }, 100) // Update every 100ms for smoother countdown
-=======
-    }, 100)
->>>>>>> 7afd9484
-
-    return () => {
-      if (timerRef.current) clearInterval(timerRef.current)
-    }
-  }, [
-    gameState.status,
-    gameState.board.activeColor,
-<<<<<<< HEAD
-    gameState.board.whiteTime, // Depend on board times for re-initialization
-    gameState.board.blackTime,
-    gameState.board.gameEnded,
-    gameState.subvariantName,
-    gameState.board.pocketedPieces,
-    gameState.board.dropTimers, // This dependency is important for the interval to react to changes in dropTimers
-=======
-    gameState.timeControl.timers.white,
-    gameState.timeControl.timers.black,
-    gameState.gameState?.gameEnded,
-    gameState.subvariantName,
-    gameState.board.pocketedPieces,
-    gameState.board.dropTimers,
->>>>>>> 7afd9484
-  ])
-
-  // Socket handlers
-  function handleGameMove(data: any) {
-    if (data && data.gameState) {
-      console.log("Game move received:", data.gameState)
-      setGameState((prevState) => {
-        const newState = {
-          ...prevState,
-<<<<<<< HEAD
-          ...data.gameState, // Merges top-level properties
-          board: {
-            ...prevState.board,
-            ...data.gameState.board, // Merges board properties, including board.frozenPieces (expired ones)
-            dropTimers: data.gameState.gameState?.dropTimers || data.gameState.board.dropTimers,
-          },
-          gameState: {
-            // Ensure the nested gameState is updated with its specific properties
-            ...prevState.gameState,
-            ...data.gameState.gameState, // This will correctly update gameState.frozenPieces with the *derived* ones
-          },
-          // Ensure timeControl.timers are updated if they are the source of truth
-          // Otherwise, board.whiteTime/blackTime should be used directly
-          timeControl: {
-            ...prevState.timeControl,
-            ...data.gameState.timeControl,
-            timers: {
-              white: data.gameState.board?.whiteTime ?? prevState.timeControl.timers.white,
-              black: data.gameState.board?.blackTime ?? prevState.timeControl.timers.black,
-            },
-          },
-=======
-          ...data.gameState,
-          board: { ...prevState.board, ...data.gameState.board },
-          timeControl: {
-            ...prevState.timeControl,
-            ...data.gameState.timeControl,
-            timers: {
-              white: data.gameState.timeControl?.timers?.white ?? prevState.timeControl.timers.white,
-              black: data.gameState.timeControl?.timers?.black ?? prevState.timeControl.timers.black,
-            },
-          },
->>>>>>> 7afd9484
-          moves: data.gameState.moves || [],
-          lastMove: data.gameState.lastMove,
-          moveCount: data.gameState.moveCount,
-        }
-<<<<<<< HEAD
-        // Re-hydrate dropTimers Maps if they come as plain objects (only for withTimer)
-        if (newState.subvariantName === "withTimer" && newState.board.dropTimers) {
-          newState.board.dropTimers.white = getDropTimersMap(newState.board.dropTimers, "white")
-          newState.board.dropTimers.black = getDropTimersMap(newState.board.dropTimers, "black")
-=======
-
-        // Re-hydrate dropTimers Maps if they come as plain objects (only for withTimer)
-        if (newState.subvariantName === "withTimer" && newState.board.dropTimers) {
-          newState.board.dropTimers.white = new Map(Object.entries(newState.board.dropTimers.white || {}))
-          newState.board.dropTimers.black = new Map(Object.entries(newState.board.dropTimers.black || {}))
->>>>>>> 7afd9484
-        }
-
-        // Update local drop timers immediately based on new state
-        if (newState.subvariantName === "withTimer") {
-          const activeColor = newState.board.activeColor
-<<<<<<< HEAD
-          const pocket = newState.board.pocketedPieces[activeColor] as PocketPieceWithTimerType[]
-          const dropTimersMap = getDropTimersMap(newState.board.dropTimers, activeColor)
-          const now = Date.now()
-=======
-          const pocket = newState.board.pocketedPieces[activeColor] as PocketPieceWithTimer[]
-          const dropTimersMap = new Map(Object.entries(newState.board.dropTimers?.[activeColor] || {}))
-          const now = Date.now()
-
->>>>>>> 7afd9484
-          setLocalDropTimers((prev) => {
-            const newDropTimers = { white: null, black: null } // Reset both
-            if (pocket.length > 0) {
-              const firstPiece = pocket[0]
-<<<<<<< HEAD
-              let expirationTimestamp = dropTimersMap.get(firstPiece.id)
-              // If timer is not in the active map, check if it's paused on the piece itself
-              if (
-                !expirationTimestamp &&
-                (firstPiece as availableDropPieceType).timerPaused &&
-                (firstPiece as availableDropPieceType).remainingTime !== undefined
-              ) {
-                expirationTimestamp = now + firstPiece && (firstPiece as availableDropPieceType).remainingTime // Calculate effective expiration
-              }
-=======
-              const expirationTimestamp = dropTimersMap.get(firstPiece.id)
->>>>>>> 7afd9484
-              if (expirationTimestamp) {
-                newDropTimers[activeColor] = Math.max(0, expirationTimestamp - now)
-              }
-            }
-            return newDropTimers
-          })
-        } else {
-          setLocalDropTimers({ white: null, black: null })
-        }
-
-<<<<<<< HEAD
-        // Update local main timers based on the new board state
-        setLocalTimers({
-          white: newState.board.whiteTime,
-          black: newState.board.blackTime,
-        })
-=======
->>>>>>> 7afd9484
-        return newState
-      })
-      setMoveHistory(data.gameState.moves || [])
-      setSelectedSquare(null)
-      setPossibleMoves([])
-      setSelectedPocketPiece(null)
-      const userColor = data.gameState.userColor ? data.gameState.userColor[userId] : playerColor
-      setIsMyTurn(data.gameState.board.activeColor === userColor)
-    }
-  }
-
-  function handlePossibleMoves(data: { square: string; moves: any[] }) {
-    let moves: string[] = []
-    if (Array.isArray(data.moves) && data.moves.length > 0) {
-      if (typeof data.moves[0] === "object" && data.moves[0].to) {
-        moves = data.moves.map((m: any) => m.to)
-      } else if (typeof data.moves[0] === "string") {
-        moves = data.moves
-      }
-    }
-    setPossibleMoves(moves)
-  }
-
-  function handleGameStateUpdate(data: any) {
-    if (data && data.gameState) {
-      setGameState((prevState) => {
-        const newState = {
-          ...prevState,
-          ...data.gameState,
-<<<<<<< HEAD
-          board: {
-            ...prevState.board,
-            ...data.gameState.board, // Merges board properties, including board.frozenPieces (expired ones)
-            dropTimers: data.gameState.gameState?.dropTimers || data.gameState.board.dropTimers,
-          },
-          gameState: {
-            // Ensure the nested gameState is updated with its specific properties
-            ...prevState.gameState,
-            ...data.gameState.gameState, // This will correctly update gameState.frozenPieces with the *derived* ones
-          },
-          timeControl: {
-            ...prevState.timeControl,
-            ...data.gameState.timeControl,
-            timers: {
-              white: data.gameState.board?.whiteTime ?? prevState.timeControl.timers.white,
-              black: data.gameState.board?.blackTime ?? prevState.timeControl.timers.black,
-            },
-          },
-        }
-        // Re-hydrate dropTimers Maps if they come as plain objects (only for withTimer)
-        if (newState.subvariantName === "withTimer" && newState.board.dropTimers) {
-          newState.board.dropTimers.white = getDropTimersMap(newState.board.dropTimers, "white")
-          newState.board.dropTimers.black = getDropTimersMap(newState.board.dropTimers, "black")
-=======
-          timeControl: {
-            ...prevState.timeControl,
-            ...data.gameState.timeControl,
-            timers: {
-              white: data.gameState.timeControl?.timers?.white ?? prevState.timeControl.timers.white,
-              black: data.gameState.timeControl?.timers?.black ?? prevState.timeControl.timers.black,
-            },
-          },
-        }
-
-        // Re-hydrate dropTimers Maps if they come as plain objects (only for withTimer)
-        if (newState.subvariantName === "withTimer" && newState.board.dropTimers) {
-          newState.board.dropTimers.white = new Map(Object.entries(newState.board.dropTimers.white || {}))
-          newState.board.dropTimers.black = new Map(Object.entries(newState.board.dropTimers.black || {}))
->>>>>>> 7afd9484
-        }
-
-        // Update local drop timers immediately based on new state
-        if (newState.subvariantName === "withTimer") {
-          const activeColor = newState.board.activeColor
-<<<<<<< HEAD
-          const pocket = newState.board.pocketedPieces[activeColor] as PocketPieceWithTimerType[]
-          const dropTimersMap = getDropTimersMap(newState.board.dropTimers, activeColor)
-          const now = Date.now()
-=======
-          const pocket = newState.board.pocketedPieces[activeColor] as PocketPieceWithTimer[]
-          const dropTimersMap = new Map(Object.entries(newState.board.dropTimers?.[activeColor] || {}))
-          const now = Date.now()
-
->>>>>>> 7afd9484
-          setLocalDropTimers((prev) => {
-            const newDropTimers = { white: null, black: null } // Reset both
-            if (pocket.length > 0) {
-              const firstPiece = pocket[0]
-<<<<<<< HEAD
-              let expirationTimestamp = dropTimersMap.get(firstPiece.id)
-              // If timer is not in the active map, check if it's paused on the piece itself
-              if (
-                !expirationTimestamp &&
-                (firstPiece as availableDropPieceType).timerPaused &&
-                (firstPiece as availableDropPieceType).remainingTime !== undefined
-              ) {
-                expirationTimestamp = now + firstPiece && (firstPiece as availableDropPieceType).remainingTime // Calculate effective expiration
-              }
-=======
-              const expirationTimestamp = dropTimersMap.get(firstPiece.id)
->>>>>>> 7afd9484
-              if (expirationTimestamp) {
-                newDropTimers[activeColor] = Math.max(0, expirationTimestamp - now)
-              }
-            }
-            return newDropTimers
-          })
-        } else {
-          setLocalDropTimers({ white: null, black: null })
-        }
-
-<<<<<<< HEAD
-        // Update local main timers based on the new board state
-        setLocalTimers({
-          white: newState.board.whiteTime,
-          black: newState.board.blackTime,
-        })
-=======
->>>>>>> 7afd9484
-        return newState
-      })
-      setIsMyTurn(data.gameState.board.activeColor === playerColor)
-    }
-  }
-
-  function handleTimerUpdate(data: any) {
-<<<<<<< HEAD
-    // This handler is for the main game timers only, drop timers are handled by game:move/gameState
-    const whiteTime = data.white ?? localTimers.white
-    const blackTime = data.black ?? localTimers.black
-=======
-    const whiteTime = data.timers?.white ?? data.white ?? localTimers.white
-    const blackTime = data.timers?.black ?? data.black ?? localTimers.black
->>>>>>> 7afd9484
-    setLocalTimers({ white: whiteTime, black: blackTime })
-  }
-
-  function handleGameEndEvent(data: any) {
-<<<<<<< HEAD
-    const result = data.gameState?.gameState?.result || data.gameState?.result || data.winner || "unknown"
-=======
-    const result = data.gameState?.gameState?.result || data.gameState?.result || data.result || "unknown"
->>>>>>> 7afd9484
-    const winner = data.gameState?.gameState?.winner || data.gameState?.winner || data.winner
-    setIsWinner(winner === playerColor ? true : winner ? false : null)
-    setGameEndMessage(result)
-    setShowGameEndModal(true)
-
-    setTimeout(() => {
-      if (socket) socket.disconnect()
-      setSocket(null)
-    }, 1000)
-
-    navigationTimeoutRef.current = setTimeout(() => {
-      setShowGameEndModal(false)
-      if (onNavigateToMenu) onNavigateToMenu()
-      router.replace("/choose")
-    }, 5000)
-  }
-
-  function handleGameError(data: any) {
-    Alert.alert("Error", data.message || data.error || "An error occurred")
-    // Keep turn active on error
-    setIsMyTurn(true)
-    setSelectedSquare(null)
-    setPossibleMoves([])
-    setSelectedPocketPiece(null)
-    setSelectedPocket(null)
-  }
-
-  function handleGameWarning(data: any) {
-    Alert.alert("Warning", data?.message || "Warning: Invalid move or rule violation.")
-    // Continue game and allow player to make another move
-    const userColor = gameState.userColor[userId]
-    setIsMyTurn(gameState.board.activeColor === userColor) // Re-evaluate based on current activeColor
-    setSelectedSquare(null)
-    setPossibleMoves([])
-    setSelectedPocketPiece(null)
-    setSelectedPocket(null)
-  }
-
-  // Move logic
-  function requestPossibleMoves(square: string) {
-    if (!socket) return
-    socket.emit("game:getPossibleMoves", { square })
-  }
-
-  function makeMove(move: Move) {
-    if (!socket || !isMyTurn) return
-
-    setIsMyTurn(false)
-    setSelectedSquare(null)
-    setPossibleMoves([])
-    setSelectedPocketPiece(null)
-    socket.emit("game:makeMove", { move, timestamp: Date.now() })
-  }
-
-  function handleSquarePress(square: string) {
-    if (selectedPocketPiece && isMyTurn && selectedPocket === playerColor) {
-      const pieceAtTarget = getPieceAt(square)
-      if (!pieceAtTarget) {
-        let pieceToDrop: string
-<<<<<<< HEAD
-        let pieceId: string | undefined
-
-        if (gameState.subvariantName === "withTimer") {
-          // Only allow drop for availableDropPieces
-          const availableDropPieces = gameState.board.availableDropPieces?.[playerColor] || []
-          const selectedPieceObj = availableDropPieces.find((p) => p.id === (selectedPocketPiece as any).id)
-
-          if (!selectedPieceObj || !selectedPieceObj.canDrop) {
-=======
-        if (gameState.subvariantName === "withTimer") {
-          // For withTimer, selectedPocketPiece is PocketPieceWithTimer
-          const selectedPieceObj = selectedPocketPiece as PocketPieceWithTimer
-          const playerPocket = (gameState.board.pocketedPieces[playerColor] as PocketPieceWithTimer[]) || []
-          const playerDropTimers = new Map(Object.entries(gameState.board.dropTimers?.[playerColor] || {}))
-
-          // Check if the selected piece is the *first* in the pocket and has an active timer
-          const firstPieceInPocket = playerPocket.length > 0 ? playerPocket[0] : null
-          const isSelectedPieceActiveDroppable =
-            firstPieceInPocket &&
-            firstPieceInPocket.id === selectedPieceObj.id &&
-            playerDropTimers.has(selectedPieceObj.id) &&
-            playerDropTimers.get(selectedPieceObj.id)! > Date.now()
-
-          if (!isSelectedPieceActiveDroppable) {
->>>>>>> 7afd9484
-            Alert.alert("Invalid Drop", "This piece is not currently available for drop or its timer has expired.")
-            setSelectedPocketPiece(null)
-            setSelectedPocket(null)
-            setSelectedSquare(null)
-            setPossibleMoves([])
-            return
-          }
-          pieceToDrop = selectedPieceObj.type
-<<<<<<< HEAD
-          pieceId = selectedPieceObj.id
-=======
->>>>>>> 7afd9484
-        } else {
-          // For standard, selectedPocketPiece is just the piece type string
-          pieceToDrop = selectedPocketPiece as string
-        }
-
-<<<<<<< HEAD
-        // Pass pieceId for withTimer variant
-        makeMove({ to: square, piece: pieceToDrop, drop: true, ...(pieceId ? { id: pieceId } : {}) })
-=======
-        makeMove({ to: square, piece: pieceToDrop, drop: true })
->>>>>>> 7afd9484
-      } else {
-        Alert.alert("Invalid Drop", "You can only drop a piece on an empty square.")
-      }
-      setSelectedPocketPiece(null)
-      setSelectedPocket(null)
-      setSelectedSquare(null)
-      setPossibleMoves([])
-      return
-    }
-
-    if (selectedSquare === square) {
-      setSelectedSquare(null)
-      setPossibleMoves([])
-      return
-    }
-
-    if (selectedSquare && possibleMoves.includes(square)) {
-      // Promotion check
-      const piece = getPieceAt(selectedSquare)
-      const isPromotion =
-        piece &&
-        ((piece.toLowerCase() === "p" && playerColor === "white" && square[1] === "8") ||
-          (piece.toLowerCase() === "p" && playerColor === "black" && square[1] === "1"))
-
-      if (isPromotion) {
-        setPromotionModal({ visible: true, from: selectedSquare, to: square, options: ["q", "r", "b", "n"] })
-        return
-      }
-
-      makeMove({ from: selectedSquare, to: square })
-      setPromotionModal(null)
-      setSelectedSquare(null)
-      setPossibleMoves([])
-      return
-    }
-
-    const piece = getPieceAt(square)
-    if (isMyTurn && piece && isPieceOwnedByPlayer(piece, playerColor)) {
-      setSelectedSquare(square)
-      requestPossibleMoves(square)
-    } else {
-      setSelectedSquare(null)
-      setPossibleMoves([])
-    }
-  }
-
-  function handlePromotionSelect(promotion: string) {
-    if (promotionModal) {
-      if (promotionModal.drop && promotionModal.piece) {
-        makeMove({ to: promotionModal.to, piece: promotionModal.piece, drop: true, promotion })
-      } else {
-        makeMove({ from: promotionModal.from, to: promotionModal.to, promotion })
-      }
-      setPromotionModal(null)
-      setSelectedSquare(null)
-      setPossibleMoves([])
-    }
-  }
-
-  function getPieceAt(square: string): string | null {
-    const fileIndex = FILES.indexOf(square[0])
-    const rankIndex = RANKS.indexOf(square[1])
-    if (fileIndex === -1 || rankIndex === -1) return null
-
-    const fen = gameState.board.fen || gameState.board.position
-    if (!fen) return null
-
-    const piecePlacement = fen.split(" ")[0]
-    const rows = piecePlacement.split("/")
-    if (rows.length !== 8) return null
-
-    const row = rows[rankIndex]
-    let col = 0
-    for (let i = 0; i < row.length; i++) {
-      const c = row[i]
-      if (c >= "1" && c <= "8") {
-        col += Number.parseInt(c)
-      } else {
-        if (col === fileIndex) return c
-        col++
-      }
-    }
-    return null
-  }
-
-  function isPieceOwnedByPlayer(piece: string, color: "white" | "black"): boolean {
-    return color === "white" ? piece === piece.toUpperCase() : piece === piece.toLowerCase()
-  }
-
-  function formatTime(milliseconds: number): string {
-    if (!Number.isFinite(milliseconds) || milliseconds <= 0) return "0:00"
-    const totalSeconds = Math.floor(milliseconds / 1000)
-    const minutes = Math.floor(totalSeconds / 60)
-    const seconds = totalSeconds % 60
-    return `${minutes}:${seconds.toString().padStart(2, "0")}`
-  }
-
-<<<<<<< HEAD
-  // Update the formatDropTime function to only show seconds
-  function formatDropTime(milliseconds: number): string {
-    if (!Number.isFinite(milliseconds) || milliseconds <= 0) return "0"
-    const seconds = Math.floor(milliseconds / 1000)
-    return `${seconds}`
-=======
-  function formatDropTime(milliseconds: number): string {
-    if (!Number.isFinite(milliseconds) || milliseconds <= 0) return "0.0"
-    const seconds = Math.floor(milliseconds / 1000)
-    const tenths = Math.floor((milliseconds % 1000) / 100)
-    return `${seconds}.${tenths}`
->>>>>>> 7afd9484
-  }
-
-  // Pocket panel
-  function renderPocketPanel(color: "white" | "black") {
-<<<<<<< HEAD
-=======
-    const pocket = gameState.board.pocketedPieces[color] || []
->>>>>>> 7afd9484
-    const isMyPocket = playerColor === color
-    const isMyTurnForPocket = gameState.board.activeColor === color && isMyTurn
-
-    if (gameState.subvariantName === "withTimer") {
-<<<<<<< HEAD
-      // Get all pieces in the pocket
-      const pocket = (gameState.board.pocketedPieces[color] || []) as PocketPieceWithTimerType[]
-      // Get available/droppable pieces for reference
-      const availableDropPieces = gameState.board.availableDropPieces?.[color] || []
-      // Get drop timers map
-      const dropTimersMap = getDropTimersMap(gameState.board.dropTimers, color)
-=======
-      const frozen = gameState.board.frozenPieces?.[color] || []
-      const dropTimersMap = new Map(Object.entries(gameState.board.dropTimers?.[color] || {}))
-
-      let activeDroppablePiece: PocketPieceWithTimer | null = null
-      let activeDropTimerRemaining: number | null = null
-
-      if (pocket.length > 0) {
-        const firstPiece = pocket[0] as PocketPieceWithTimer
-        const expirationTimestamp = dropTimersMap.get(firstPiece.id)
-        if (expirationTimestamp) {
-          const remaining = expirationTimestamp - Date.now()
-          if (remaining > 0) {
-            activeDroppablePiece = firstPiece
-            activeDropTimerRemaining = remaining
-          }
-        }
-      }
->>>>>>> 7afd9484
-
-      return (
-        <View style={styles.pocketPanel}>
-          <Text style={styles.pocketLabel}>{color === "white" ? "White Pocket" : "Black Pocket"}</Text>
-<<<<<<< HEAD
-          <View style={styles.pocketSectionsContainer}>
-            {/* All pocket pieces section */}
-            <View style={styles.droppablePieceSection}>
-              {pocket.length > 0 ? (
-                pocket.map((piece) => {
-                  const isDroppable = availableDropPieces.some(p => p.id === piece.id && p.canDrop)
-                  const expirationTimestamp = dropTimersMap.get(piece.id)
-                  const remaining = expirationTimestamp ? expirationTimestamp - Date.now() : null
-                  
-                  return (
-                    <TouchableOpacity
-                      key={piece.id}
-                      style={[
-                        styles.pocketPiece,
-                        (selectedPocketPiece as any)?.id === piece.id && selectedPocket === color
-                          ? styles.selectedPocketPiece
-                          : null,
-                        !isDroppable && styles.nonDroppablePiece,
-                        // Add warning styles for urgency
-                        remaining !== null && remaining <= 5000 ? styles.pocketPieceWarning : null,
-                      ]}
-                      onPress={() => {
-                        if (isDroppable && isMyTurnForPocket) {
-                          setSelectedPocketPiece(piece)
-                          setSelectedPocket(color)
-                        }
-                      }}
-                      disabled={!isMyTurnForPocket || !isDroppable}
-                    >
-                      <Text style={styles.pieceText}>
-                        {PIECE_SYMBOLS[piece.type as keyof typeof PIECE_SYMBOLS]}
-                      </Text>
-                      {remaining !== null && (
-                        <View style={styles.dropTimerOverlay}>
-                          <Text style={styles.dropTimerValueText}>
-                            {formatDropTime(Math.max(0, remaining))}
-                          </Text>
-                        </View>
-                      )}
-                      {!isDroppable && (
-                        <View style={styles.frozenSignOverlay}>
-                          <Text style={styles.frozenSignText}>❄️</Text>
-                        </View>
-                      )}
-                    </TouchableOpacity>
-                  )
-                })
-              ) : (
-                <View style={styles.emptyPocketSection}>
-                  <Text style={styles.noPieceText}>No pieces in pocket</Text>
-                </View>
-              )}
-            </View>
-=======
-          <View style={styles.pocketPieces}>
-            {activeDroppablePiece && (
-              <TouchableOpacity
-                key={activeDroppablePiece.id}
-                style={[
-                  styles.pocketPiece,
-                  (selectedPocketPiece as PocketPieceWithTimer)?.id === activeDroppablePiece.id &&
-                  selectedPocket === color
-                    ? styles.selectedPocketPiece
-                    : null,
-                ]}
-                onPress={() => {
-                  setSelectedPocketPiece(activeDroppablePiece)
-                  setSelectedPocket(color)
-                }}
-                disabled={!isMyTurnForPocket}
-              >
-                <Text style={styles.pieceText}>{PIECE_SYMBOLS[activeDroppablePiece.type]}</Text>
-                {activeDropTimerRemaining !== null && (
-                  <Text style={styles.dropTimerText}>{formatDropTime(localDropTimers[color] || 0)}</Text>
-                )}
-              </TouchableOpacity>
-            )}
-            {frozen.map((piece) => (
-              <View key={piece.id} style={styles.frozenPocketPiece}>
-                <Text style={styles.pieceText}>{PIECE_SYMBOLS[piece.type]}</Text>
-              </View>
-            ))}
->>>>>>> 7afd9484
-          </View>
-        </View>
-      )
-    } else {
-      // Standard Crazyhouse variant (pocketedPieces are strings)
-<<<<<<< HEAD
-      const pocket = gameState.board.pocketedPieces[color] || []
-      const pieceCounts: { [key: string]: number } = {}
-      pocket.forEach((piece) => {
-        const pieceType = (piece as PocketPieceStandardType).type || (piece as string)
-=======
-      const pieceCounts: { [key: string]: number } = {}
-      pocket.forEach((piece) => {
-        const pieceType = (piece as PocketPieceStandard).type || (piece as string) // Handle both potential types
->>>>>>> 7afd9484
-        pieceCounts[pieceType] = (pieceCounts[pieceType] || 0) + 1
-      })
-
-      return (
-        <View style={styles.pocketPanel}>
-          <Text style={styles.pocketLabel}>{color === "white" ? "White Pocket" : "Black Pocket"}</Text>
-          <View style={styles.pocketPieces}>
-            {Object.entries(pieceCounts).map(([pieceType, count]) => (
-              <TouchableOpacity
-                key={pieceType}
-                style={[
-                  styles.pocketPiece,
-                  selectedPocketPiece === pieceType && selectedPocket === color ? styles.selectedPocketPiece : null,
-                ]}
-                onPress={() => {
-                  setSelectedPocketPiece(pieceType)
-                  setSelectedPocket(color)
-                }}
-                disabled={!isMyTurnForPocket}
-              >
-<<<<<<< HEAD
-                <Text style={styles.pieceText}>{PIECE_SYMBOLS[pieceType as keyof typeof PIECE_SYMBOLS]}</Text>
-=======
-                <Text style={styles.pieceText}>{PIECE_SYMBOLS[pieceType]}</Text>
->>>>>>> 7afd9484
-                {count > 1 && <Text style={styles.pocketCount}>x{count}</Text>}
-              </TouchableOpacity>
-            ))}
-          </View>
-        </View>
-      )
-    }
-  }
-
-  // Board rendering
-  function renderSquare(file: string, rank: string) {
-    const square = `${file}${rank}`
-    const isLight = (FILES.indexOf(file) + Number.parseInt(rank)) % 2 === 0
-    const isSelected = selectedSquare === square
-    const isPossibleMove = possibleMoves.includes(square)
-    const piece = getPieceAt(square)
-
-    return (
-      <TouchableOpacity
-        key={square}
-        style={[
-          styles.square,
-          { width: squareSize, height: squareSize, backgroundColor: isLight ? "#F0D9B5" : "#769656" },
-          isSelected && styles.selectedSquare,
-          isPossibleMove && styles.possibleMoveSquare,
-        ]}
-        onPress={() => handleSquarePress(square)}
-      >
-<<<<<<< HEAD
-        {piece && <Text style={styles.pieceText}>{PIECE_SYMBOLS[piece as keyof typeof PIECE_SYMBOLS]}</Text>}
-=======
-        {piece && <Text style={styles.pieceText}>{PIECE_SYMBOLS[piece]}</Text>}
->>>>>>> 7afd9484
-        {isPossibleMove && !piece && <View style={styles.possibleMoveDot} />}
-        {isPossibleMove && piece && <View style={styles.captureIndicator} />}
-      </TouchableOpacity>
-    )
-  }
-
-  function renderBoard() {
-    const files = boardFlipped ? [...FILES].reverse() : FILES
-    const ranks = boardFlipped ? [...RANKS].reverse() : RANKS
-
-    return (
-      <View style={styles.boardContainer}>
-        <View style={styles.board}>
-          {ranks.map((rank) => (
-            <View key={rank} style={styles.row}>
-              {files.map((file) => renderSquare(file, rank))}
-            </View>
-          ))}
-        </View>
-      </View>
-    )
-  }
-
-  // Player info
-  function renderPlayerInfo(color: "white" | "black", isTop: boolean) {
-    const player = gameState.players[color]
-    if (!player) return null
-
-    const timer = localTimers[color]
-    const isActivePlayer = gameState.board.activeColor === color
-    const isMe = playerColor === color
-
-    return (
-      <View style={[styles.playerInfoBlock, isTop ? styles.topPlayerBlock : styles.bottomPlayerBlock]}>
-        <View style={styles.playerDetails}>
-          <Text style={styles.playerName}>
-            {player.username} {isMe && <Text style={styles.youIndicator}>YOU</Text>}
-          </Text>
-          <Text style={styles.playerRating}>({player.rating})</Text>
-        </View>
-        <View style={[styles.timerContainer, isActivePlayer && styles.activeTimer]}>
-          <Text style={styles.timer}>{formatTime(timer)}</Text>
-        </View>
-      </View>
-    )
-  }
-
-  // Move history modal
-  function renderMoveHistory() {
-    if (!showMoveHistory) return null
-
-    const moves = moveHistory
-
-    return (
-      <Modal visible={showMoveHistory} transparent animationType="slide">
-        <View style={styles.modalOverlay}>
-          <View style={styles.moveHistoryModal}>
-            <View style={styles.moveHistoryHeader}>
-              <Text style={styles.moveHistoryTitle}>Moves</Text>
-              <TouchableOpacity onPress={() => setShowMoveHistory(false)} style={styles.closeButton}>
-                <Text style={styles.closeButtonText}>✕</Text>
-              </TouchableOpacity>
-            </View>
-            <ScrollView style={styles.moveHistoryScroll}>
-              {moves.map((move, idx) => (
-                <View key={idx} style={styles.moveRow}>
-                  <Text style={styles.moveNumber}>{idx + 1}.</Text>
-                  <Text style={styles.moveText}>{move.san || `${move.from || ""}-${move.to || ""}`}</Text>
-                </View>
-              ))}
-            </ScrollView>
-          </View>
-        </View>
-      </Modal>
-    )
-  }
-
-  // Promotion modal
-  function renderPromotionModal() {
-    if (!promotionModal || !promotionModal.visible) return null
-
-    return (
-      <Modal visible={promotionModal.visible} transparent animationType="fade">
-        <View style={styles.modalOverlay}>
-          <View style={styles.promotionModal}>
-            <Text style={styles.promotionTitle}>Choose Promotion Piece</Text>
-            <View style={styles.promotionOptions}>
-              {promotionModal.options.map((p) => (
-                <TouchableOpacity key={p} style={styles.promotionOption} onPress={() => handlePromotionSelect(p)}>
-                  <Text style={styles.promotionPiece}>
-                    {
-                      PIECE_SYMBOLS[
-                        (playerColor === "white" ? p.toUpperCase() : p.toLowerCase()) as keyof typeof PIECE_SYMBOLS
-                      ]
-                    }
-                  </Text>
-                </TouchableOpacity>
-              ))}
-            </View>
-            <TouchableOpacity onPress={() => setPromotionModal(null)} style={styles.cancelButton}>
-              <Text style={styles.cancelButtonText}>Cancel</Text>
-            </TouchableOpacity>
-          </View>
-        </View>
-      </Modal>
-    )
-  }
-
-  // Game end modal
-  function renderGameEndModal() {
-    if (!showGameEndModal) return null
-
-    return (
-      <Modal visible={showGameEndModal} transparent animationType="fade">
-        <View style={styles.modalOverlay}>
-          <View style={styles.gameEndModal}>
-            <Text style={styles.gameEndTitle}>
-              {isWinner === true ? "VICTORY!" : isWinner === false ? "DEFEAT" : "GAME OVER"}
-            </Text>
-            <Text style={styles.gameEndMessage}>{gameEndMessage}</Text>
-          </View>
-        </View>
-      </Modal>
-    )
-  }
-
-  // Flip board
-  function handleFlipBoard() {
-    setBoardFlipped(!boardFlipped)
-  }
-
-  const opponentColor = playerColor === "white" ? "black" : "white"
-
-  return (
-    <View style={styles.container}>
-      {renderPlayerInfo(opponentColor, true)}
-      {renderPocketPanel(opponentColor)}
-      {renderBoard()}
-      {renderPocketPanel(playerColor)}
-      {renderPlayerInfo(playerColor, false)}
-
-      <View style={styles.bottomBar}>
-        <TouchableOpacity style={styles.bottomBarButton} onPress={() => setShowMoveHistory(true)}>
-          <Text style={styles.bottomBarIcon}>≡</Text>
-          <Text style={styles.bottomBarLabel}>Moves</Text>
-        </TouchableOpacity>
-        <TouchableOpacity style={styles.bottomBarButton} onPress={handleFlipBoard}>
-          <Text style={styles.bottomBarIcon}>⟲</Text>
-          <Text style={styles.bottomBarLabel}>Flip</Text>
-        </TouchableOpacity>
-        <TouchableOpacity
-          style={styles.bottomBarButton}
-          onPress={() => {
-            if (socket && gameState.status === "active") socket.emit("game:resign")
-          }}
-        >
-          <Text style={styles.bottomBarIcon}>✕</Text>
-          <Text style={styles.bottomBarLabel}>Resign</Text>
-        </TouchableOpacity>
-        <TouchableOpacity
-          style={styles.bottomBarButton}
-          onPress={() => {
-            if (socket && gameState.status === "active") socket.emit("game:offerDraw")
-          }}
-        >
-          <Text style={styles.bottomBarIcon}>½</Text>
-          <Text style={styles.bottomBarLabel}>Draw</Text>
-        </TouchableOpacity>
-      </View>
-
-      {renderMoveHistory()}
-      {renderGameEndModal()}
-      {renderPromotionModal()}
-    </View>
-  )
-}
-
-const styles = StyleSheet.create({
-  container: { flex: 1, backgroundColor: "#222", alignItems: "center" },
-  boardContainer: { alignItems: "center", justifyContent: "center" },
-  board: {},
-  row: { flexDirection: "row" },
-  square: {
-    justifyContent: "center",
-    alignItems: "center",
-    position: "relative",
-    borderWidth: 1,
-    borderColor: "#444",
-  },
-  selectedSquare: { backgroundColor: "#f7ec74" },
-  possibleMoveSquare: { backgroundColor: "rgba(255,255,0,0.3)" },
-  pieceText: { fontSize: 28, color: "#fff", fontWeight: "bold" },
-  possibleMoveDot: {
-    position: "absolute",
-    width: 12,
-    height: 12,
-    borderRadius: 6,
-    backgroundColor: "rgba(0,0,0,0.3)",
-    opacity: 0.8,
-  },
-  captureIndicator: {
-    position: "absolute",
-    top: 0,
-    right: 0,
-    width: 0,
-    height: 0,
-    borderLeftWidth: 16,
-    borderTopWidth: 16,
-    borderLeftColor: "transparent",
-    borderTopColor: "rgba(255,0,0,0.3)",
-  },
-  playerInfoBlock: {
-    width: "100%",
-    backgroundColor: "#222",
-    paddingHorizontal: 16,
-    paddingVertical: 12,
-    flexDirection: "row",
-    alignItems: "center",
-    justifyContent: "space-between",
-    borderBottomWidth: 1,
-    borderBottomColor: "#333",
-  },
-  topPlayerBlock: { paddingTop: 20 },
-  bottomPlayerBlock: { borderTopWidth: 1, borderBottomWidth: 0, borderTopColor: "#333", paddingBottom: 20 },
-  playerDetails: { flex: 1 },
-  playerName: { color: "#fff", fontSize: 18, fontWeight: "500" },
-  youIndicator: { color: "#90EE90", fontSize: 14, fontWeight: "bold", marginLeft: 5 },
-  playerRating: { color: "#999", fontSize: 14 },
-  timerContainer: {
-    backgroundColor: "#1a1a1a",
-    paddingHorizontal: 12,
-    paddingVertical: 8,
-    borderRadius: 6,
-    minWidth: 70,
-    alignItems: "center",
-    borderWidth: 1,
-    borderColor: "#333",
-  },
-  activeTimer: { borderColor: "#90EE90" },
-  timer: { color: "#fff", fontWeight: "bold", fontFamily: "monospace", fontSize: 20 },
-  // General pocket panel styles
-  pocketPanel: {
-    flexDirection: "column", // Changed to column to stack droppable and frozen sections
-    alignItems: "center",
-    marginVertical: 8,
-    width: "90%", // Give it some width
-  },
-  pocketLabel: { color: "#fff", marginBottom: 8, fontSize: 16, fontWeight: "bold" },
-  // New styles for organizing withTimer pockets
-  pocketSectionsContainer: {
-    flexDirection: "column",
-    width: "100%",
-    alignItems: "center",
-  },
-  droppablePieceSection: {
-    flexDirection: "row", // Pieces in a row
-    justifyContent: "center",
-    alignItems: "center",
-    marginBottom: 8,
-    minHeight: 40, // Ensure consistent height even if no piece
-  },
-  frozenPiecesSection: {
-    flexDirection: "row",
-    alignItems: "center",
-    justifyContent: "center", // Center the frozen pieces
-    flexWrap: "wrap", // Allow pieces to wrap if too many
-    borderTopWidth: 1,
-    borderTopColor: "#333",
-    paddingTop: 8,
-  },
-  frozenLabel: {
-    color: "#ccc",
-    marginRight: 8,
-    fontSize: 14,
-  },
-  frozenPiecesContainer: {
-    flexDirection: "row",
-    flexWrap: "wrap", // Allow pieces to wrap
-    justifyContent: "center",
-  },
-  noPieceText: {
-    color: "#999",
-    fontSize: 14,
-    fontStyle: "italic",
-    paddingVertical: 8,
-  },
-  // Existing pocket piece styles (re-applied or adjusted)
-  pocketPieces: {
-    flexDirection: "row",
-    flexWrap: "wrap", // For standard, allow wrapping
-    justifyContent: "center",
-  },
-  pocketPiece: {
-    backgroundColor: "#333",
-    borderRadius: 4,
-    padding: 8,
-    marginHorizontal: 2,
-    flexDirection: "column", // Allow text and piece to stack
-    alignItems: "center",
-    justifyContent: "center",
-    position: "relative", // Added for absolute positioning of timer overlay
-  },
-  selectedPocketPiece: { backgroundColor: "#60a5fa" },
-  pocketCount: { color: "#a1a1aa", fontSize: 12, marginLeft: 2 },
-<<<<<<< HEAD
-  // Renamed and adjusted for the timer clock overlay
-  dropTimerOverlay: {
-    position: 'absolute',
-    top: -8,
-    left: '50%',
-    transform: [{ translateX: -15 }],
-    backgroundColor: 'rgba(0,0,0,0.8)',
-    borderRadius: 4,
-    paddingHorizontal: 4,
-    paddingVertical: 2,
-  },
-  dropTimerValueText: {
-    // New name for the timer text style
-    color: "#fff",
-    fontSize: 10, // Smaller font for clock
-    fontFamily: "monospace",
-  },
-  frozenPocketPiece: {
-    backgroundColor: "#444", // Slightly different background
-    borderRadius: 4,
-    padding: 8,
-    marginHorizontal: 2,
-    opacity: 1, // Full opacity but distinct color
-    flexDirection: "column",
-    alignItems: "center",
-    justifyContent: "center",
-    position: "relative", // Added for absolute positioning of frozen sign
-  },
-  // New styles for the frozen sign overlay
-  frozenSignOverlay: {
-    position: 'absolute',
-    bottom: -2,
-    right: -2,
-    backgroundColor: 'rgba(0,0,0,0.7)',
-    borderRadius: 4,
-    width: 16,
-    height: 16,
-    justifyContent: 'center',
-    alignItems: 'center',
-  },
-  frozenSignText: {
-    fontSize: 10,
-=======
-  dropTimerText: { color: "#fff", fontSize: 12, marginTop: 4, fontFamily: "monospace" },
-  frozenPocketPiece: {
-    backgroundColor: "#555", // A different background for frozen pieces
-    borderRadius: 4,
-    padding: 8,
-    marginHorizontal: 2,
-    opacity: 0.6, // Make them slightly transparent
->>>>>>> 7afd9484
-  },
-  bottomBar: {
-    flexDirection: "row",
-    backgroundColor: "#1a1a1a",
-    paddingVertical: 12,
-    paddingHorizontal: 16,
-    justifyContent: "space-around",
-    alignItems: "center",
-    borderTopWidth: 1,
-    borderTopColor: "#333",
-    width: "100%",
-  },
-  bottomBarButton: {
-    alignItems: "center",
-    justifyContent: "center",
-    paddingVertical: 8,
-    paddingHorizontal: 12,
-    borderRadius: 8,
-    minWidth: 60,
-  },
-  bottomBarIcon: { fontSize: 24, marginBottom: 4, color: "#999", fontWeight: "bold" },
-  bottomBarLabel: { color: "#fff", fontSize: 12, fontWeight: "500" },
-  modalOverlay: {
-    flex: 1,
-    backgroundColor: "rgba(0,0,0,0.8)",
-    justifyContent: "center",
-    alignItems: "center",
-    padding: 16,
-  },
-  moveHistoryModal: {
-    backgroundColor: "#222",
-    borderRadius: 12,
-    width: "90%",
-    maxWidth: 400,
-    maxHeight: "70%",
-    borderWidth: 1,
-    borderColor: "#555",
-  },
-  moveHistoryHeader: {
-    flexDirection: "row",
-    justifyContent: "space-between",
-    alignItems: "center",
-    padding: 16,
-    borderBottomWidth: 1,
-    borderBottomColor: "#555",
-  },
-  moveHistoryTitle: { color: "#fff", fontSize: 18, fontWeight: "bold" },
-  closeButton: { padding: 8 },
-  closeButtonText: { color: "#fff", fontSize: 18, fontWeight: "bold" },
-  moveHistoryScroll: { flex: 1, padding: 16 },
-  moveRow: { flexDirection: "row", marginBottom: 8, alignItems: "center" },
-  moveNumber: { color: "#999", fontSize: 14, width: 30, fontWeight: "bold" },
-  moveText: { color: "#fff", fontSize: 14, width: 60, marginHorizontal: 8 },
-  gameEndModal: {
-    backgroundColor: "#222",
-    borderRadius: 16,
-    padding: 24,
-    alignItems: "center",
-    borderWidth: 1,
-    borderColor: "#555",
-    maxWidth: "90%",
-  },
-  gameEndTitle: { fontSize: 24, fontWeight: "bold", textAlign: "center", marginBottom: 16, color: "#fff" },
-  gameEndMessage: { fontSize: 16, textAlign: "center", marginBottom: 20, color: "#fff", lineHeight: 22 },
-  promotionModal: {
-    backgroundColor: "#222",
-    borderRadius: 12,
-    padding: 20,
-    alignItems: "center",
-    borderWidth: 1,
-    borderColor: "#555",
-  },
-  promotionTitle: { color: "#fff", fontSize: 18, fontWeight: "bold", marginBottom: 20, textAlign: "center" },
-  promotionOptions: { flexDirection: "row", justifyContent: "center", marginBottom: 20, flexWrap: "wrap" },
-  promotionOption: {
-    margin: 8,
-    padding: 12,
-    backgroundColor: "#F0D9B5",
-    borderRadius: 8,
-    minWidth: 50,
-    minHeight: 50,
-    justifyContent: "center",
-    alignItems: "center",
-  },
-  promotionPiece: { fontSize: 28, textAlign: "center", color: "#000" },
-  cancelButton: { paddingHorizontal: 20, paddingVertical: 10, backgroundColor: "#666", borderRadius: 8 },
-  cancelButtonText: { color: "#fff", fontSize: 16, fontWeight: "bold" },
-<<<<<<< HEAD
-  // New style for non-droppable pieces
-  nonDroppablePiece: {
-    opacity: 0.6,
-    backgroundColor: '#444',
-  },
-  // New style for empty pocket section
-  emptyPocketSection: {
-    minHeight: 60,
-    justifyContent: 'center',
-    alignItems: 'center',
-  },
-  // Add new styles for warning states
-  dropTimerWarning: {
-    backgroundColor: 'rgba(255,59,48,0.8)', // Red background for urgency
-  },
-  
-  dropTimerValueWarning: {
-    color: '#fff',
-    fontWeight: 'bold',
-  },
-  
-  pocketPieceWarning: {
-    borderWidth: 2,
-    borderColor: '#ff3b30',
-  },
-})
-
-=======
-})
->>>>>>> 7afd9484
+"use client"
+import { useRouter } from "expo-router"
+import { useEffect, useRef, useState } from "react"
+import { Alert, Dimensions, Modal, ScrollView, StyleSheet, Text, TouchableOpacity, View } from "react-native"
+import type { Socket } from "socket.io-client"
+import { getSocketInstance } from "../utils/socketManager"
+import type { CrazyHouseChessGameProps, Move, PocketPieceStandardType, PocketPieceWithTimerType } from "./types"; // Declare CrazyHouseChessGameProps and Move
+
+// Define types for pocket pieces
+interface PocketPieceStandard {
+  type: string // e.g., "p", "n", "b"
+}
+
+interface PocketPieceWithTimer {
+  type: string
+  id: string
+  capturedAt: number
+}
+
+type PocketPiece = PocketPieceStandard | PocketPieceWithTimer
+
+// Types
+type PocketPieceType = PocketPieceStandardType | PocketPieceWithTimerType
+
+interface availableDropPieceType {
+  canDrop: boolean
+  capturedAt: number
+  id: string
+  type: string // e.g., "p", "n", "b"
+  timeRemaining: number
+  timerPaused?: boolean // Added for local calculation
+  remainingTime?: number // Added for local calculation
+}
+
+interface GameStateType {
+  sessionId: string
+  variantName: string
+  subvariantName?: string // "withTimer" or undefined/other for standard
+  description: string
+  players: {
+    white: any
+    black: any
+  }
+  board: {
+    fen: string
+    position: string
+    activeColor: "white" | "black"
+    castlingRights: string
+    enPassantSquare: string
+    halfmoveClock: number
+    fullmoveNumber: number
+    whiteTime: number
+    blackTime: number
+    turnStartTimestamp: number
+    lastMoveTimestamp: number
+    moveHistory: { from: string; to: string; [key: string]: any }[]
+    pocketedPieces: {
+      white: PocketPieceType[]
+      black: PocketPieceType[]
+    }
+    availableDropPieces?: {
+      white: availableDropPieceType[]
+      black: availableDropPieceType[]
+
+    }
+    // Backend sends this as a plain object, frontend converts to Map for internal use
+    dropTimers: {
+      white: Record<string, number> | Map<string, number>
+      black: Record<string, number> | Map<string, number>
+    }
+    frozenPieces: {
+      white: PocketPieceWithTimerType[] // These are pieces that have expired and been removed from the pocket
+      black: PocketPieceWithTimerType[]
+    }
+    gameStarted: boolean
+    firstMoveTimestamp: number | null
+    gameEnded: boolean
+    endReason: string | null
+    winner: string | null
+    endTimestamp: number | null
+  }
+  timeControl: {
+    type: string
+    baseTime: number
+    increment: number
+    timers: {
+      white: number
+      black: number
+    }
+    flagged: {
+      white: boolean
+      black: boolean
+    }
+    timeSpent?: { white: any; black: any }
+  }
+  status: string
+  result: string
+  resultReason: string | null
+  winner: string | null
+  moves: any[]
+  moveCount: number
+  lastMove: any
+  gameState: {
+    // This is the nested gameState object from the backend's result
+    check?: boolean
+    checkmate?: boolean
+    stalemate?: boolean
+    insufficientMaterial?: boolean
+    threefoldRepetition?: boolean
+    fiftyMoveRule?: boolean
+    gameEnded?: boolean
+    result?: string
+    winner?: string | null
+    endReason?: string | null
+    pocketedPieces?: {
+      white: PocketPieceType[]
+      black: PocketPieceType[]
+    }
+    dropTimers?: {
+      // This is where the correct dropTimers are
+      white: Record<string, number>
+      black: Record<string, number>
+    }
+    frozenPieces?: {
+      // This is where the derived frozenPieces (in pocket but not droppable) are
+      white: PocketPieceWithTimerType[]
+      black: PocketPieceWithTimerType[]
+    }
+  }
+  userColor: {
+    [key: string]: "white" | "black"
+  }
+  positionHistory: string[]
+  createdAt: number
+  lastActivity: number
+  startedAt: number
+  endedAt: number | null
+  rules?: any
+  metadata: any
+  timers?: any
+}
+
+const PIECE_SYMBOLS = {
+  r: "♜",
+  n: "♞",
+  b: "♝",
+  q: "♛",
+  k: "♚",
+  p: "♟",
+  R: "♖",
+  N: "♘",
+  B: "♗",
+  Q: "♕",
+  K: "♔",
+  P: "♙",
+} as const // Use 'as const' for better type inference
+
+const FILES = ["a", "b", "c", "d", "e", "f", "g", "h"]
+const RANKS = ["8", "7", "6", "5", "4", "3", "2", "1"]
+
+const screenWidth = Dimensions.get("window").width
+const boardSize = screenWidth
+const squareSize = boardSize / 8
+
+export default function CrazyHouseChessGame({ initialGameState, userId, onNavigateToMenu }: CrazyHouseChessGameProps) {
+  const router = useRouter()
+  const [gameState, setGameState] = useState<GameStateType>(initialGameState)
+  const [socket, setSocket] = useState<Socket | null>(null)
+  const [selectedSquare, setSelectedSquare] = useState<string | null>(null)
+  const [possibleMoves, setPossibleMoves] = useState<string[]>([])
+
+  const [selectedPocketPiece, setSelectedPocketPiece] = useState<string | PocketPieceWithTimerType | null>(null)
+
+  const [selectedPocket, setSelectedPocket] = useState<"white" | "black" | null>(null)
+  const [isMyTurn, setIsMyTurn] = useState(false)
+  const [playerColor, setPlayerColor] = useState<"white" | "black">("white")
+  const [boardFlipped, setBoardFlipped] = useState(false)
+  const [moveHistory, setMoveHistory] = useState<any[]>([])
+  const [showMoveHistory, setShowMoveHistory] = useState(false)
+  const [promotionModal, setPromotionModal] = useState<{
+    visible: boolean
+    from?: string
+    to: string
+    options: string[]
+    drop?: boolean
+    piece?: string
+  } | null>(null)
+  const [showGameEndModal, setShowGameEndModal] = useState(false)
+  const [gameEndMessage, setGameEndMessage] = useState("")
+  const [isWinner, setIsWinner] = useState<boolean | null>(null)
+  const [localTimers, setLocalTimers] = useState<{ white: number; black: number }>({
+    white: initialGameState.board.whiteTime, // Use board.whiteTime
+    black: initialGameState.board.blackTime, // Use board.blackTime
+  })
+  const [localDropTimers, setLocalDropTimers] = useState<{ white: number | null; black: number | null }>({
+    white: null,
+    black: null,
+  })
+
+  const [localDropTimers, setLocalDropTimers] = useState<{ white: number | null; black: number | null }>({
+    white: null,
+    black: null,
+  })
+
+  const timerRef = useRef<any>(null)
+  const navigationTimeoutRef = useRef<any>(null)
+
+  // Helper to convert plain object dropTimers to Map
+  const getDropTimersMap = (
+    dropTimers: GameStateType["board"]["dropTimers"] | GameStateType["gameState"]["dropTimers"],
+    color: "white" | "black",
+  ) => {
+    const timers = dropTimers?.[color]
+    return timers instanceof Map ? timers : new Map(Object.entries(timers || {}))
+  }
+
+  useEffect(() => {
+    const gameSocket = getSocketInstance()
+    if (gameSocket) {
+      setSocket(gameSocket)
+    } else {
+      Alert.alert("Connection Error", "Failed to connect to game socket. Please try again.")
+      return
+    }
+
+    const userColor = initialGameState.userColor[userId]
+    setPlayerColor(userColor === "white" || userColor === "black" ? userColor : "white")
+    setBoardFlipped(userColor === "black")
+    setIsMyTurn(initialGameState.board.activeColor === userColor)
+    setMoveHistory(initialGameState.moves || []) // Initialize move history
+
+
+    // Initialize local drop timers if it's a withTimer variant
+    if (initialGameState.subvariantName === "withTimer") {
+      const activeColor = initialGameState.board.activeColor
+      const pocket = initialGameState.board.pocketedPieces[activeColor] as PocketPieceWithTimerType[]
+      // Prioritize dropTimers from initialGameState.gameState if available, otherwise from board
+      const sourceDropTimers = initialGameState.gameState?.dropTimers || initialGameState.board.dropTimers
+      const dropTimersMap = getDropTimersMap(sourceDropTimers, activeColor)
+
+      if (pocket.length > 0) {
+        const firstPiece = pocket[0]
+        let expirationTimestamp = dropTimersMap.get(firstPiece.id)
+        // If timer is not in the active map, check if it's paused on the piece itself
+        if (
+          !expirationTimestamp &&
+          (firstPiece as availableDropPieceType).timerPaused &&
+          (firstPiece as availableDropPieceType).remainingTime !== undefined
+        ) {
+          expirationTimestamp = Date.now() + firstPiece && (firstPiece as availableDropPieceType).remainingTime // Calculate effective expiration
+        }
+
+        if (expirationTimestamp) {
+          const remaining = expirationTimestamp - Date.now()
+          setLocalDropTimers((prev) => ({
+            ...prev,
+            [activeColor]: Math.max(0, remaining),
+          }))
+        }
+      }
+    }
+
+    return () => {
+      if (timerRef.current) clearInterval(timerRef.current)
+      if (navigationTimeoutRef.current) clearTimeout(navigationTimeoutRef.current)
+    }
+  }, [])
+
+  useEffect(() => {
+    if (!socket) return
+
+    socket.on("game:move", handleGameMove)
+    socket.on("game:possibleMoves", handlePossibleMoves)
+    socket.on("game:gameState", handleGameStateUpdate)
+    socket.on("game:timer", handleTimerUpdate)
+    socket.on("game:end", handleGameEndEvent)
+    socket.on("game:error", handleGameError)
+    socket.on("game:warning", handleGameWarning)
+
+    return () => {
+      socket.off("game:move", handleGameMove)
+      socket.off("game:possibleMoves", handlePossibleMoves)
+      socket.off("game:gameState", handleGameStateUpdate)
+      socket.off("game:timer", handleTimerUpdate)
+      socket.off("game:end", handleGameEndEvent)
+      socket.off("game:error", handleGameError)
+      socket.off("game:warning", handleGameWarning)
+    }
+  }, [socket, playerColor])
+
+  useEffect(() => {
+    if (timerRef.current) clearInterval(timerRef.current)
+
+    if (gameState.status !== "active" || gameState.board.gameEnded) {
+      setLocalDropTimers({ white: null, black: null })
+      return
+    }
+
+    // Timer update interval
+    timerRef.current = setInterval(() => {
+      setLocalTimers((prevMainTimers) => {
+        const activeColor = gameState.board.activeColor
+        const now = Date.now()
+        let newWhite = prevMainTimers.white
+        let newBlack = prevMainTimers.black
+        if (activeColor === "white") {
+          newWhite = Math.max(0, newWhite - 100)
+        } else {
+          newBlack = Math.max(0, newBlack - 100)
+        }
+        // Drop timer updates
+        if (gameState.subvariantName === "withTimer") {
+          setLocalDropTimers((prevDropTimers) => {
+            const newDropTimers = { 
+              white: prevDropTimers.white, 
+              black: prevDropTimers.black 
+            }
+            
+            // Only update timer for active player
+            if (activeColor === "white" || activeColor === "black") {
+              const currentActivePlayerPocket =
+                (gameState.board.pocketedPieces[activeColor] as PocketPieceWithTimerType[]) || []
+              const currentActivePlayerDropTimersMap = getDropTimersMap(gameState.board.dropTimers, activeColor)
+
+              if (currentActivePlayerPocket.length > 0) {
+                const firstPiece = currentActivePlayerPocket[0]
+                let expirationTimestamp = currentActivePlayerDropTimersMap.get(firstPiece.id)
+
+                // If timer is not in the active map, check if it's paused on the piece itself
+                if (
+                  !expirationTimestamp &&
+                  (firstPiece as availableDropPieceType).timerPaused &&
+                  (firstPiece as availableDropPieceType).remainingTime !== undefined
+                ) {
+                  expirationTimestamp = now + firstPiece && (firstPiece as availableDropPieceType).remainingTime
+                }
+
+                if (expirationTimestamp) {
+                  const remaining = expirationTimestamp - now
+                  newDropTimers[activeColor] = Math.max(0, remaining)
+                }
+              }
+            }
+            return newDropTimers
+          })
+        } else {
+          setLocalDropTimers({ white: null, black: null })
+        }
+
+        return { white: newWhite, black: newBlack }
+      })
+    }, 100) // Update every 100ms for smoother countdown
+
+
+    return () => {
+      if (timerRef.current) clearInterval(timerRef.current)
+    }
+  }, [
+    gameState.status,
+    gameState.board.activeColor,
+    gameState.board.whiteTime, // Depend on board times for re-initialization
+    gameState.board.blackTime,
+    gameState.board.gameEnded,
+    gameState.subvariantName,
+    gameState.board.pocketedPieces,
+    gameState.board.dropTimers, // This dependency is important for the interval to react to changes in dropTimers
+  ])
+
+  // Socket handlers
+  function handleGameMove(data: any) {
+    if (data && data.gameState) {
+      console.log("Game move received:", data.gameState)
+      setGameState((prevState) => {
+        const newState = {
+          ...prevState,
+          ...data.gameState, // Merges top-level properties
+          board: {
+            ...prevState.board,
+            ...data.gameState.board, // Merges board properties, including board.frozenPieces (expired ones)
+            dropTimers: data.gameState.gameState?.dropTimers || data.gameState.board.dropTimers,
+          },
+          gameState: {
+            // Ensure the nested gameState is updated with its specific properties
+            ...prevState.gameState,
+            ...data.gameState.gameState, // This will correctly update gameState.frozenPieces with the *derived* ones
+          },
+          // Ensure timeControl.timers are updated if they are the source of truth
+          // Otherwise, board.whiteTime/blackTime should be used directly
+          timeControl: {
+            ...prevState.timeControl,
+            ...data.gameState.timeControl,
+            timers: {
+              white: data.gameState.board?.whiteTime ?? prevState.timeControl.timers.white,
+              black: data.gameState.board?.blackTime ?? prevState.timeControl.timers.black,
+            },
+          },
+          moves: data.gameState.moves || [],
+          lastMove: data.gameState.lastMove,
+          moveCount: data.gameState.moveCount,
+        }
+        // Re-hydrate dropTimers Maps if they come as plain objects (only for withTimer)
+        if (newState.subvariantName === "withTimer" && newState.board.dropTimers) {
+          newState.board.dropTimers.white = getDropTimersMap(newState.board.dropTimers, "white")
+          newState.board.dropTimers.black = getDropTimersMap(newState.board.dropTimers, "black")
+        }
+
+        // Update local drop timers immediately based on new state
+        if (newState.subvariantName === "withTimer") {
+          const activeColor = newState.board.activeColor
+          const pocket = newState.board.pocketedPieces[activeColor] as PocketPieceWithTimerType[]
+          const dropTimersMap = getDropTimersMap(newState.board.dropTimers, activeColor)
+          const now = Date.now()
+          setLocalDropTimers((prev) => {
+            const newDropTimers = { white: null, black: null } // Reset both
+            if (pocket.length > 0) {
+              const firstPiece = pocket[0]
+              let expirationTimestamp = dropTimersMap.get(firstPiece.id)
+              // If timer is not in the active map, check if it's paused on the piece itself
+              if (
+                !expirationTimestamp &&
+                (firstPiece as availableDropPieceType).timerPaused &&
+                (firstPiece as availableDropPieceType).remainingTime !== undefined
+              ) {
+                expirationTimestamp = now + firstPiece && (firstPiece as availableDropPieceType).remainingTime // Calculate effective expiration
+              }
+              if (expirationTimestamp) {
+                newDropTimers[activeColor] = Math.max(0, expirationTimestamp - now)
+              }
+            }
+            return newDropTimers
+          })
+        } else {
+          setLocalDropTimers({ white: null, black: null })
+        }
+
+        // Update local main timers based on the new board state
+        setLocalTimers({
+          white: newState.board.whiteTime,
+          black: newState.board.blackTime,
+        })
+        return newState
+      })
+      setMoveHistory(data.gameState.moves || [])
+      setSelectedSquare(null)
+      setPossibleMoves([])
+      setSelectedPocketPiece(null)
+      const userColor = data.gameState.userColor ? data.gameState.userColor[userId] : playerColor
+      setIsMyTurn(data.gameState.board.activeColor === userColor)
+    }
+  }
+
+  function handlePossibleMoves(data: { square: string; moves: any[] }) {
+    let moves: string[] = []
+    if (Array.isArray(data.moves) && data.moves.length > 0) {
+      if (typeof data.moves[0] === "object" && data.moves[0].to) {
+        moves = data.moves.map((m: any) => m.to)
+      } else if (typeof data.moves[0] === "string") {
+        moves = data.moves
+      }
+    }
+    setPossibleMoves(moves)
+  }
+
+  function handleGameStateUpdate(data: any) {
+    if (data && data.gameState) {
+      setGameState((prevState) => {
+        const newState = {
+          ...prevState,
+          ...data.gameState,
+          board: {
+            ...prevState.board,
+            ...data.gameState.board, // Merges board properties, including board.frozenPieces (expired ones)
+            dropTimers: data.gameState.gameState?.dropTimers || data.gameState.board.dropTimers,
+          },
+          gameState: {
+            // Ensure the nested gameState is updated with its specific properties
+            ...prevState.gameState,
+            ...data.gameState.gameState, // This will correctly update gameState.frozenPieces with the *derived* ones
+          },
+          timeControl: {
+            ...prevState.timeControl,
+            ...data.gameState.timeControl,
+            timers: {
+              white: data.gameState.board?.whiteTime ?? prevState.timeControl.timers.white,
+              black: data.gameState.board?.blackTime ?? prevState.timeControl.timers.black,
+            },
+          },
+        }
+        // Re-hydrate dropTimers Maps if they come as plain objects (only for withTimer)
+        if (newState.subvariantName === "withTimer" && newState.board.dropTimers) {
+          newState.board.dropTimers.white = getDropTimersMap(newState.board.dropTimers, "white")
+          newState.board.dropTimers.black = getDropTimersMap(newState.board.dropTimers, "black")
+        }
+
+        // Update local drop timers immediately based on new state
+        if (newState.subvariantName === "withTimer") {
+          const activeColor = newState.board.activeColor
+          const pocket = newState.board.pocketedPieces[activeColor] as PocketPieceWithTimerType[]
+          const dropTimersMap = getDropTimersMap(newState.board.dropTimers, activeColor)
+          const now = Date.now()
+          setLocalDropTimers((prev) => {
+            const newDropTimers = { white: null, black: null } // Reset both
+            if (pocket.length > 0) {
+              const firstPiece = pocket[0]
+              let expirationTimestamp = dropTimersMap.get(firstPiece.id)
+              // If timer is not in the active map, check if it's paused on the piece itself
+              if (
+                !expirationTimestamp &&
+                (firstPiece as availableDropPieceType).timerPaused &&
+                (firstPiece as availableDropPieceType).remainingTime !== undefined
+              ) {
+                expirationTimestamp = now + firstPiece && (firstPiece as availableDropPieceType).remainingTime // Calculate effective expiration
+              }
+              if (expirationTimestamp) {
+                newDropTimers[activeColor] = Math.max(0, expirationTimestamp - now)
+              }
+            }
+            return newDropTimers
+          })
+        } else {
+          setLocalDropTimers({ white: null, black: null })
+        }
+        // Update local main timers based on the new board state
+        setLocalTimers({
+          white: newState.board.whiteTime,
+          black: newState.board.blackTime,
+        })
+        return newState
+      })
+      setIsMyTurn(data.gameState.board.activeColor === playerColor)
+    }
+  }
+
+  function handleTimerUpdate(data: any) {
+    // This handler is for the main game timers only, drop timers are handled by game:move/gameState
+    const whiteTime = data.white ?? localTimers.white
+    const blackTime = data.black ?? localTimers.black
+    setLocalTimers({ white: whiteTime, black: blackTime })
+  }
+
+  function handleGameEndEvent(data: any) {
+    const result = data.gameState?.gameState?.result || data.gameState?.result || data.winner || "unknown"
+
+    const winner = data.gameState?.gameState?.winner || data.gameState?.winner || data.winner
+    setIsWinner(winner === playerColor ? true : winner ? false : null)
+    setGameEndMessage(result)
+    setShowGameEndModal(true)
+
+    setTimeout(() => {
+      if (socket) socket.disconnect()
+      setSocket(null)
+    }, 1000)
+
+    navigationTimeoutRef.current = setTimeout(() => {
+      setShowGameEndModal(false)
+      if (onNavigateToMenu) onNavigateToMenu()
+      router.replace("/choose")
+    }, 5000)
+  }
+
+  function handleGameError(data: any) {
+    Alert.alert("Error", data.message || data.error || "An error occurred")
+    // Keep turn active on error
+    setIsMyTurn(true)
+    setSelectedSquare(null)
+    setPossibleMoves([])
+    setSelectedPocketPiece(null)
+    setSelectedPocket(null)
+  }
+
+  function handleGameWarning(data: any) {
+    Alert.alert("Warning", data?.message || "Warning: Invalid move or rule violation.")
+    // Continue game and allow player to make another move
+    const userColor = gameState.userColor[userId]
+    setIsMyTurn(gameState.board.activeColor === userColor) // Re-evaluate based on current activeColor
+    setSelectedSquare(null)
+    setPossibleMoves([])
+    setSelectedPocketPiece(null)
+    setSelectedPocket(null)
+  }
+
+  // Move logic
+  function requestPossibleMoves(square: string) {
+    if (!socket) return
+    socket.emit("game:getPossibleMoves", { square })
+  }
+
+  function makeMove(move: Move) {
+    if (!socket || !isMyTurn) return
+
+    setIsMyTurn(false)
+    setSelectedSquare(null)
+    setPossibleMoves([])
+    setSelectedPocketPiece(null)
+    socket.emit("game:makeMove", { move, timestamp: Date.now() })
+  }
+
+  function handleSquarePress(square: string) {
+    if (selectedPocketPiece && isMyTurn && selectedPocket === playerColor) {
+      const pieceAtTarget = getPieceAt(square)
+      if (!pieceAtTarget) {
+        let pieceToDrop: string
+        let pieceId: string | undefined
+
+        if (gameState.subvariantName === "withTimer") {
+          // Only allow drop for availableDropPieces
+          const availableDropPieces = gameState.board.availableDropPieces?.[playerColor] || []
+          const selectedPieceObj = availableDropPieces.find((p) => p.id === (selectedPocketPiece as any).id)
+
+          if (!selectedPieceObj || !selectedPieceObj.canDrop) {
+            Alert.alert("Invalid Drop", "This piece is not currently available for drop or its timer has expired.")
+            setSelectedPocketPiece(null)
+            setSelectedPocket(null)
+            setSelectedSquare(null)
+            setPossibleMoves([])
+            return
+          }
+          pieceToDrop = selectedPieceObj.type
+          pieceId = selectedPieceObj.id
+        } else {
+          // For standard, selectedPocketPiece is just the piece type string
+          pieceToDrop = selectedPocketPiece as string
+        }
+        // Pass pieceId for withTimer variant
+        makeMove({ to: square, piece: pieceToDrop, drop: true, ...(pieceId ? { id: pieceId } : {}) })
+      } else {
+        Alert.alert("Invalid Drop", "You can only drop a piece on an empty square.")
+      }
+      setSelectedPocketPiece(null)
+      setSelectedPocket(null)
+      setSelectedSquare(null)
+      setPossibleMoves([])
+      return
+    }
+
+    if (selectedSquare === square) {
+      setSelectedSquare(null)
+      setPossibleMoves([])
+      return
+    }
+
+    if (selectedSquare && possibleMoves.includes(square)) {
+      // Promotion check
+      const piece = getPieceAt(selectedSquare)
+      const isPromotion =
+        piece &&
+        ((piece.toLowerCase() === "p" && playerColor === "white" && square[1] === "8") ||
+          (piece.toLowerCase() === "p" && playerColor === "black" && square[1] === "1"))
+
+      if (isPromotion) {
+        setPromotionModal({ visible: true, from: selectedSquare, to: square, options: ["q", "r", "b", "n"] })
+        return
+      }
+
+      makeMove({ from: selectedSquare, to: square })
+      setPromotionModal(null)
+      setSelectedSquare(null)
+      setPossibleMoves([])
+      return
+    }
+
+    const piece = getPieceAt(square)
+    if (isMyTurn && piece && isPieceOwnedByPlayer(piece, playerColor)) {
+      setSelectedSquare(square)
+      requestPossibleMoves(square)
+    } else {
+      setSelectedSquare(null)
+      setPossibleMoves([])
+    }
+  }
+
+  function handlePromotionSelect(promotion: string) {
+    if (promotionModal) {
+      if (promotionModal.drop && promotionModal.piece) {
+        makeMove({ to: promotionModal.to, piece: promotionModal.piece, drop: true, promotion })
+      } else {
+        makeMove({ from: promotionModal.from, to: promotionModal.to, promotion })
+      }
+      setPromotionModal(null)
+      setSelectedSquare(null)
+      setPossibleMoves([])
+    }
+  }
+
+  function getPieceAt(square: string): string | null {
+    const fileIndex = FILES.indexOf(square[0])
+    const rankIndex = RANKS.indexOf(square[1])
+    if (fileIndex === -1 || rankIndex === -1) return null
+
+    const fen = gameState.board.fen || gameState.board.position
+    if (!fen) return null
+
+    const piecePlacement = fen.split(" ")[0]
+    const rows = piecePlacement.split("/")
+    if (rows.length !== 8) return null
+
+    const row = rows[rankIndex]
+    let col = 0
+    for (let i = 0; i < row.length; i++) {
+      const c = row[i]
+      if (c >= "1" && c <= "8") {
+        col += Number.parseInt(c)
+      } else {
+        if (col === fileIndex) return c
+        col++
+      }
+    }
+    return null
+  }
+
+  function isPieceOwnedByPlayer(piece: string, color: "white" | "black"): boolean {
+    return color === "white" ? piece === piece.toUpperCase() : piece === piece.toLowerCase()
+  }
+
+  function formatTime(milliseconds: number): string {
+    if (!Number.isFinite(milliseconds) || milliseconds <= 0) return "0:00"
+    const totalSeconds = Math.floor(milliseconds / 1000)
+    const minutes = Math.floor(totalSeconds / 60)
+    const seconds = totalSeconds % 60
+    return `${minutes}:${seconds.toString().padStart(2, "0")}`
+  }
+
+  // Update the formatDropTime function to only show seconds
+  function formatDropTime(milliseconds: number): string {
+    if (!Number.isFinite(milliseconds) || milliseconds <= 0) return "0"
+    const seconds = Math.floor(milliseconds / 1000)
+    return `${seconds}`
+  }
+
+  // Pocket panel
+  function renderPocketPanel(color: "white" | "black") {
+    const pocket = gameState.board.pocketedPieces[color] || []
+    const isMyPocket = playerColor === color
+    const isMyTurnForPocket = gameState.board.activeColor === color && isMyTurn
+
+    if (gameState.subvariantName === "withTimer") {
+      // Get all pieces in the pocket
+      const pocket = (gameState.board.pocketedPieces[color] || []) as PocketPieceWithTimerType[]
+      // Get available/droppable pieces for reference
+      const availableDropPieces = gameState.board.availableDropPieces?.[color] || []
+      // Get drop timers map
+      const dropTimersMap = getDropTimersMap(gameState.board.dropTimers, color)
+
+      return (
+        <View style={styles.pocketPanel}>
+          <Text style={styles.pocketLabel}>{color === "white" ? "White Pocket" : "Black Pocket"}</Text>
+          <View style={styles.pocketSectionsContainer}>
+            {/* All pocket pieces section */}
+            <View style={styles.droppablePieceSection}>
+              {pocket.length > 0 ? (
+                pocket.map((piece) => {
+                  const isDroppable = availableDropPieces.some(p => p.id === piece.id && p.canDrop)
+                  const expirationTimestamp = dropTimersMap.get(piece.id)
+                  const remaining = expirationTimestamp ? expirationTimestamp - Date.now() : null
+                  
+                  return (
+                    <TouchableOpacity
+                      key={piece.id}
+                      style={[
+                        styles.pocketPiece,
+                        (selectedPocketPiece as any)?.id === piece.id && selectedPocket === color
+                          ? styles.selectedPocketPiece
+                          : null,
+                        !isDroppable && styles.nonDroppablePiece,
+                        // Add warning styles for urgency
+                        remaining !== null && remaining <= 5000 ? styles.pocketPieceWarning : null,
+                      ]}
+                      onPress={() => {
+                        if (isDroppable && isMyTurnForPocket) {
+                          setSelectedPocketPiece(piece)
+                          setSelectedPocket(color)
+                        }
+                      }}
+                      disabled={!isMyTurnForPocket || !isDroppable}
+                    >
+                      <Text style={styles.pieceText}>
+                        {PIECE_SYMBOLS[piece.type as keyof typeof PIECE_SYMBOLS]}
+                      </Text>
+                      {remaining !== null && (
+                        <View style={styles.dropTimerOverlay}>
+                          <Text style={styles.dropTimerValueText}>
+                            {formatDropTime(Math.max(0, remaining))}
+                          </Text>
+                        </View>
+                      )}
+                      {!isDroppable && (
+                        <View style={styles.frozenSignOverlay}>
+                          <Text style={styles.frozenSignText}>❄️</Text>
+                        </View>
+                      )}
+                    </TouchableOpacity>
+                  )
+                })
+              ) : (
+                <View style={styles.emptyPocketSection}>
+                  <Text style={styles.noPieceText}>No pieces in pocket</Text>
+                </View>
+              )}
+            </View>
+          </View>
+        </View>
+      )
+    } else {
+      // Standard Crazyhouse variant (pocketedPieces are strings)
+      const pocket = gameState.board.pocketedPieces[color] || []
+      const pieceCounts: { [key: string]: number } = {}
+      pocket.forEach((piece) => {
+        const pieceType = (piece as PocketPieceStandardType).type || (piece as string)
+        pieceCounts[pieceType] = (pieceCounts[pieceType] || 0) + 1
+      })
+
+      return (
+        <View style={styles.pocketPanel}>
+          <Text style={styles.pocketLabel}>{color === "white" ? "White Pocket" : "Black Pocket"}</Text>
+          <View style={styles.pocketPieces}>
+            {Object.entries(pieceCounts).map(([pieceType, count]) => (
+              <TouchableOpacity
+                key={pieceType}
+                style={[
+                  styles.pocketPiece,
+                  selectedPocketPiece === pieceType && selectedPocket === color ? styles.selectedPocketPiece : null,
+                ]}
+                onPress={() => {
+                  setSelectedPocketPiece(pieceType)
+                  setSelectedPocket(color)
+                }}
+                disabled={!isMyTurnForPocket}
+              >
+
+                <Text style={styles.pieceText}>{PIECE_SYMBOLS[pieceType as keyof typeof PIECE_SYMBOLS]}</Text>
+
+                {count > 1 && <Text style={styles.pocketCount}>x{count}</Text>}
+              </TouchableOpacity>
+            ))}
+          </View>
+        </View>
+      )
+    }
+  }
+
+  // Board rendering
+  function renderSquare(file: string, rank: string) {
+    const square = `${file}${rank}`
+    const isLight = (FILES.indexOf(file) + Number.parseInt(rank)) % 2 === 0
+    const isSelected = selectedSquare === square
+    const isPossibleMove = possibleMoves.includes(square)
+    const piece = getPieceAt(square)
+
+    return (
+      <TouchableOpacity
+        key={square}
+        style={[
+          styles.square,
+          { width: squareSize, height: squareSize, backgroundColor: isLight ? "#F0D9B5" : "#769656" },
+          isSelected && styles.selectedSquare,
+          isPossibleMove && styles.possibleMoveSquare,
+        ]}
+        onPress={() => handleSquarePress(square)}
+      >
+        {piece && <Text style={styles.pieceText}>{PIECE_SYMBOLS[piece as keyof typeof PIECE_SYMBOLS]}</Text>}
+
+        {isPossibleMove && !piece && <View style={styles.possibleMoveDot} />}
+        {isPossibleMove && piece && <View style={styles.captureIndicator} />}
+      </TouchableOpacity>
+    )
+  }
+
+  function renderBoard() {
+    const files = boardFlipped ? [...FILES].reverse() : FILES
+    const ranks = boardFlipped ? [...RANKS].reverse() : RANKS
+
+    return (
+      <View style={styles.boardContainer}>
+        <View style={styles.board}>
+          {ranks.map((rank) => (
+            <View key={rank} style={styles.row}>
+              {files.map((file) => renderSquare(file, rank))}
+            </View>
+          ))}
+        </View>
+      </View>
+    )
+  }
+
+  // Player info
+  function renderPlayerInfo(color: "white" | "black", isTop: boolean) {
+    const player = gameState.players[color]
+    if (!player) return null
+
+    const timer = localTimers[color]
+    const isActivePlayer = gameState.board.activeColor === color
+    const isMe = playerColor === color
+
+    return (
+      <View style={[styles.playerInfoBlock, isTop ? styles.topPlayerBlock : styles.bottomPlayerBlock]}>
+        <View style={styles.playerDetails}>
+          <Text style={styles.playerName}>
+            {player.username} {isMe && <Text style={styles.youIndicator}>YOU</Text>}
+          </Text>
+          <Text style={styles.playerRating}>({player.rating})</Text>
+        </View>
+        <View style={[styles.timerContainer, isActivePlayer && styles.activeTimer]}>
+          <Text style={styles.timer}>{formatTime(timer)}</Text>
+        </View>
+      </View>
+    )
+  }
+
+  // Move history modal
+  function renderMoveHistory() {
+    if (!showMoveHistory) return null
+
+    const moves = moveHistory
+
+    return (
+      <Modal visible={showMoveHistory} transparent animationType="slide">
+        <View style={styles.modalOverlay}>
+          <View style={styles.moveHistoryModal}>
+            <View style={styles.moveHistoryHeader}>
+              <Text style={styles.moveHistoryTitle}>Moves</Text>
+              <TouchableOpacity onPress={() => setShowMoveHistory(false)} style={styles.closeButton}>
+                <Text style={styles.closeButtonText}>✕</Text>
+              </TouchableOpacity>
+            </View>
+            <ScrollView style={styles.moveHistoryScroll}>
+              {moves.map((move, idx) => (
+                <View key={idx} style={styles.moveRow}>
+                  <Text style={styles.moveNumber}>{idx + 1}.</Text>
+                  <Text style={styles.moveText}>{move.san || `${move.from || ""}-${move.to || ""}`}</Text>
+                </View>
+              ))}
+            </ScrollView>
+          </View>
+        </View>
+      </Modal>
+    )
+  }
+
+  // Promotion modal
+  function renderPromotionModal() {
+    if (!promotionModal || !promotionModal.visible) return null
+
+    return (
+      <Modal visible={promotionModal.visible} transparent animationType="fade">
+        <View style={styles.modalOverlay}>
+          <View style={styles.promotionModal}>
+            <Text style={styles.promotionTitle}>Choose Promotion Piece</Text>
+            <View style={styles.promotionOptions}>
+              {promotionModal.options.map((p) => (
+                <TouchableOpacity key={p} style={styles.promotionOption} onPress={() => handlePromotionSelect(p)}>
+                  <Text style={styles.promotionPiece}>
+                    {
+                      PIECE_SYMBOLS[
+                        (playerColor === "white" ? p.toUpperCase() : p.toLowerCase()) as keyof typeof PIECE_SYMBOLS
+                      ]
+                    }
+                  </Text>
+                </TouchableOpacity>
+              ))}
+            </View>
+            <TouchableOpacity onPress={() => setPromotionModal(null)} style={styles.cancelButton}>
+              <Text style={styles.cancelButtonText}>Cancel</Text>
+            </TouchableOpacity>
+          </View>
+        </View>
+      </Modal>
+    )
+  }
+
+  // Game end modal
+  function renderGameEndModal() {
+    if (!showGameEndModal) return null
+
+    return (
+      <Modal visible={showGameEndModal} transparent animationType="fade">
+        <View style={styles.modalOverlay}>
+          <View style={styles.gameEndModal}>
+            <Text style={styles.gameEndTitle}>
+              {isWinner === true ? "VICTORY!" : isWinner === false ? "DEFEAT" : "GAME OVER"}
+            </Text>
+            <Text style={styles.gameEndMessage}>{gameEndMessage}</Text>
+          </View>
+        </View>
+      </Modal>
+    )
+  }
+
+  // Flip board
+  function handleFlipBoard() {
+    setBoardFlipped(!boardFlipped)
+  }
+
+  const opponentColor = playerColor === "white" ? "black" : "white"
+
+  return (
+    <View style={styles.container}>
+      {renderPlayerInfo(opponentColor, true)}
+      {renderPocketPanel(opponentColor)}
+      {renderBoard()}
+      {renderPocketPanel(playerColor)}
+      {renderPlayerInfo(playerColor, false)}
+
+      <View style={styles.bottomBar}>
+        <TouchableOpacity style={styles.bottomBarButton} onPress={() => setShowMoveHistory(true)}>
+          <Text style={styles.bottomBarIcon}>≡</Text>
+          <Text style={styles.bottomBarLabel}>Moves</Text>
+        </TouchableOpacity>
+        <TouchableOpacity style={styles.bottomBarButton} onPress={handleFlipBoard}>
+          <Text style={styles.bottomBarIcon}>⟲</Text>
+          <Text style={styles.bottomBarLabel}>Flip</Text>
+        </TouchableOpacity>
+        <TouchableOpacity
+          style={styles.bottomBarButton}
+          onPress={() => {
+            if (socket && gameState.status === "active") socket.emit("game:resign")
+          }}
+        >
+          <Text style={styles.bottomBarIcon}>✕</Text>
+          <Text style={styles.bottomBarLabel}>Resign</Text>
+        </TouchableOpacity>
+        <TouchableOpacity
+          style={styles.bottomBarButton}
+          onPress={() => {
+            if (socket && gameState.status === "active") socket.emit("game:offerDraw")
+          }}
+        >
+          <Text style={styles.bottomBarIcon}>½</Text>
+          <Text style={styles.bottomBarLabel}>Draw</Text>
+        </TouchableOpacity>
+      </View>
+
+      {renderMoveHistory()}
+      {renderGameEndModal()}
+      {renderPromotionModal()}
+    </View>
+  )
+}
+
+const styles = StyleSheet.create({
+  container: { flex: 1, backgroundColor: "#222", alignItems: "center" },
+  boardContainer: { alignItems: "center", justifyContent: "center" },
+  board: {},
+  row: { flexDirection: "row" },
+  square: {
+    justifyContent: "center",
+    alignItems: "center",
+    position: "relative",
+    borderWidth: 1,
+    borderColor: "#444",
+  },
+  selectedSquare: { backgroundColor: "#f7ec74" },
+  possibleMoveSquare: { backgroundColor: "rgba(255,255,0,0.3)" },
+  pieceText: { fontSize: 28, color: "#fff", fontWeight: "bold" },
+  possibleMoveDot: {
+    position: "absolute",
+    width: 12,
+    height: 12,
+    borderRadius: 6,
+    backgroundColor: "rgba(0,0,0,0.3)",
+    opacity: 0.8,
+  },
+  captureIndicator: {
+    position: "absolute",
+    top: 0,
+    right: 0,
+    width: 0,
+    height: 0,
+    borderLeftWidth: 16,
+    borderTopWidth: 16,
+    borderLeftColor: "transparent",
+    borderTopColor: "rgba(255,0,0,0.3)",
+  },
+  playerInfoBlock: {
+    width: "100%",
+    backgroundColor: "#222",
+    paddingHorizontal: 16,
+    paddingVertical: 12,
+    flexDirection: "row",
+    alignItems: "center",
+    justifyContent: "space-between",
+    borderBottomWidth: 1,
+    borderBottomColor: "#333",
+  },
+  topPlayerBlock: { paddingTop: 20 },
+  bottomPlayerBlock: { borderTopWidth: 1, borderBottomWidth: 0, borderTopColor: "#333", paddingBottom: 20 },
+  playerDetails: { flex: 1 },
+  playerName: { color: "#fff", fontSize: 18, fontWeight: "500" },
+  youIndicator: { color: "#90EE90", fontSize: 14, fontWeight: "bold", marginLeft: 5 },
+  playerRating: { color: "#999", fontSize: 14 },
+  timerContainer: {
+    backgroundColor: "#1a1a1a",
+    paddingHorizontal: 12,
+    paddingVertical: 8,
+    borderRadius: 6,
+    minWidth: 70,
+    alignItems: "center",
+    borderWidth: 1,
+    borderColor: "#333",
+  },
+  activeTimer: { borderColor: "#90EE90" },
+  timer: { color: "#fff", fontWeight: "bold", fontFamily: "monospace", fontSize: 20 },
+  // General pocket panel styles
+  pocketPanel: {
+    flexDirection: "column", // Changed to column to stack droppable and frozen sections
+    alignItems: "center",
+    marginVertical: 8,
+    width: "90%", // Give it some width
+  },
+  pocketLabel: { color: "#fff", marginBottom: 8, fontSize: 16, fontWeight: "bold" },
+  // New styles for organizing withTimer pockets
+  pocketSectionsContainer: {
+    flexDirection: "column",
+    width: "100%",
+    alignItems: "center",
+  },
+  droppablePieceSection: {
+    flexDirection: "row", // Pieces in a row
+    justifyContent: "center",
+    alignItems: "center",
+    marginBottom: 8,
+    minHeight: 40, // Ensure consistent height even if no piece
+  },
+  frozenPiecesSection: {
+    flexDirection: "row",
+    alignItems: "center",
+    justifyContent: "center", // Center the frozen pieces
+    flexWrap: "wrap", // Allow pieces to wrap if too many
+    borderTopWidth: 1,
+    borderTopColor: "#333",
+    paddingTop: 8,
+  },
+  frozenLabel: {
+    color: "#ccc",
+    marginRight: 8,
+    fontSize: 14,
+  },
+  frozenPiecesContainer: {
+    flexDirection: "row",
+    flexWrap: "wrap", // Allow pieces to wrap
+    justifyContent: "center",
+  },
+  noPieceText: {
+    color: "#999",
+    fontSize: 14,
+    fontStyle: "italic",
+    paddingVertical: 8,
+  },
+  // Existing pocket piece styles (re-applied or adjusted)
+  pocketPieces: {
+    flexDirection: "row",
+    flexWrap: "wrap", // For standard, allow wrapping
+    justifyContent: "center",
+  },
+  pocketPiece: {
+    backgroundColor: "#333",
+    borderRadius: 4,
+    padding: 8,
+    marginHorizontal: 2,
+    flexDirection: "column", // Allow text and piece to stack
+    alignItems: "center",
+    justifyContent: "center",
+    position: "relative", // Added for absolute positioning of timer overlay
+  },
+  selectedPocketPiece: { backgroundColor: "#60a5fa" },
+  pocketCount: { color: "#a1a1aa", fontSize: 12, marginLeft: 2 },
+  // Renamed and adjusted for the timer clock overlay
+  dropTimerOverlay: {
+    position: 'absolute',
+    top: -8,
+    left: '50%',
+    transform: [{ translateX: -15 }],
+    backgroundColor: 'rgba(0,0,0,0.8)',
+    borderRadius: 4,
+    paddingHorizontal: 4,
+    paddingVertical: 2,
+  },
+  dropTimerValueText: {
+    // New name for the timer text style
+    color: "#fff",
+    fontSize: 10, // Smaller font for clock
+    fontFamily: "monospace",
+  },
+  frozenPocketPiece: {
+    backgroundColor: "#444", // Slightly different background
+    borderRadius: 4,
+    padding: 8,
+    marginHorizontal: 2,
+    opacity: 1, // Full opacity but distinct color
+    flexDirection: "column",
+    alignItems: "center",
+    justifyContent: "center",
+    position: "relative", // Added for absolute positioning of frozen sign
+  },
+  // New styles for the frozen sign overlay
+  frozenSignOverlay: {
+    position: 'absolute',
+    bottom: -2,
+    right: -2,
+    backgroundColor: 'rgba(0,0,0,0.7)',
+    borderRadius: 4,
+    width: 16,
+    height: 16,
+    justifyContent: 'center',
+    alignItems: 'center',
+  },
+  frozenSignText: {
+    fontSize: 10,
+  },
+  bottomBar: {
+    flexDirection: "row",
+    backgroundColor: "#1a1a1a",
+    paddingVertical: 12,
+    paddingHorizontal: 16,
+    justifyContent: "space-around",
+    alignItems: "center",
+    borderTopWidth: 1,
+    borderTopColor: "#333",
+    width: "100%",
+  },
+  bottomBarButton: {
+    alignItems: "center",
+    justifyContent: "center",
+    paddingVertical: 8,
+    paddingHorizontal: 12,
+    borderRadius: 8,
+    minWidth: 60,
+  },
+  bottomBarIcon: { fontSize: 24, marginBottom: 4, color: "#999", fontWeight: "bold" },
+  bottomBarLabel: { color: "#fff", fontSize: 12, fontWeight: "500" },
+  modalOverlay: {
+    flex: 1,
+    backgroundColor: "rgba(0,0,0,0.8)",
+    justifyContent: "center",
+    alignItems: "center",
+    padding: 16,
+  },
+  moveHistoryModal: {
+    backgroundColor: "#222",
+    borderRadius: 12,
+    width: "90%",
+    maxWidth: 400,
+    maxHeight: "70%",
+    borderWidth: 1,
+    borderColor: "#555",
+  },
+  moveHistoryHeader: {
+    flexDirection: "row",
+    justifyContent: "space-between",
+    alignItems: "center",
+    padding: 16,
+    borderBottomWidth: 1,
+    borderBottomColor: "#555",
+  },
+  moveHistoryTitle: { color: "#fff", fontSize: 18, fontWeight: "bold" },
+  closeButton: { padding: 8 },
+  closeButtonText: { color: "#fff", fontSize: 18, fontWeight: "bold" },
+  moveHistoryScroll: { flex: 1, padding: 16 },
+  moveRow: { flexDirection: "row", marginBottom: 8, alignItems: "center" },
+  moveNumber: { color: "#999", fontSize: 14, width: 30, fontWeight: "bold" },
+  moveText: { color: "#fff", fontSize: 14, width: 60, marginHorizontal: 8 },
+  gameEndModal: {
+    backgroundColor: "#222",
+    borderRadius: 16,
+    padding: 24,
+    alignItems: "center",
+    borderWidth: 1,
+    borderColor: "#555",
+    maxWidth: "90%",
+  },
+  gameEndTitle: { fontSize: 24, fontWeight: "bold", textAlign: "center", marginBottom: 16, color: "#fff" },
+  gameEndMessage: { fontSize: 16, textAlign: "center", marginBottom: 20, color: "#fff", lineHeight: 22 },
+  promotionModal: {
+    backgroundColor: "#222",
+    borderRadius: 12,
+    padding: 20,
+    alignItems: "center",
+    borderWidth: 1,
+    borderColor: "#555",
+  },
+  promotionTitle: { color: "#fff", fontSize: 18, fontWeight: "bold", marginBottom: 20, textAlign: "center" },
+  promotionOptions: { flexDirection: "row", justifyContent: "center", marginBottom: 20, flexWrap: "wrap" },
+  promotionOption: {
+    margin: 8,
+    padding: 12,
+    backgroundColor: "#F0D9B5",
+    borderRadius: 8,
+    minWidth: 50,
+    minHeight: 50,
+    justifyContent: "center",
+    alignItems: "center",
+  },
+  promotionPiece: { fontSize: 28, textAlign: "center", color: "#000" },
+  cancelButton: { paddingHorizontal: 20, paddingVertical: 10, backgroundColor: "#666", borderRadius: 8 },
+  cancelButtonText: { color: "#fff", fontSize: 16, fontWeight: "bold" },
+  // New style for non-droppable pieces
+  nonDroppablePiece: {
+    opacity: 0.6,
+    backgroundColor: '#444',
+  },
+  // New style for empty pocket section
+  emptyPocketSection: {
+    minHeight: 60,
+    justifyContent: 'center',
+    alignItems: 'center',
+  },
+  // Add new styles for warning states
+  dropTimerWarning: {
+    backgroundColor: 'rgba(255,59,48,0.8)', // Red background for urgency
+  },
+  
+  dropTimerValueWarning: {
+    color: '#fff',
+    fontWeight: 'bold',
+  },
+  
+  pocketPieceWarning: {
+    borderWidth: 2,
+    borderColor: '#ff3b30',
+  },
+})
+
"use client"

import { useRouter } from "expo-router"
import { useEffect, useRef, useState } from "react"
import { Alert, Dimensions, Modal, ScrollView, StyleSheet, Text, TouchableOpacity, View } from "react-native"
import type { Socket } from "socket.io-client"
import { getSocketInstance } from "../utils/socketManager"
// Removed GameControls import as it's no longer needed

// Types
interface Player {
  userId: string
  username: string
  rating: number
  avatar: string | null
  title: string | null
}

interface GameState {
  sessionId: string
  variantName: string
  subvariantName: string
  description: string
  players: {
    white: Player
    black: Player
  }
  board: {
    fen: string
    position: string
    activeColor: "white" | "black"
    castlingRights: string
    enPassantSquare: string
    halfmoveClock: number
    fullmoveNumber: number
    whiteTime?: number
    blackTime?: number
    turnStartTimestamp?: number
    lastMoveTimestamp?: number
    moveHistory?: { from: string; to: string; [key: string]: any }[]
    repetitionMap?: any
    gameStarted?: boolean
    firstMoveTimestamp?: number
    capturedPieces?: {
      white: string[]
      black: string[]
    }
  }
  timeControl: {
    type: string
    baseTime: number
    increment: number
    timers: {
      white: number
      black: number
    }
    flagged: {
      white: boolean
      black: boolean
    }
    timeSpent?: { white: any; black: any }
  }
  status: string
  result: string
  resultReason?: string | null
  winner?: string | null
  moves: any[]
  moveCount: number
  lastMove: any
  gameState: {
    valid?: boolean
    move?: any
    state?: any
    result?: string
    check?: boolean
    checkmate?: boolean
    stalemate?: boolean
    insufficientMaterial?: boolean
    threefoldRepetition?: boolean
    fiftyMoveRule?: boolean
    canCastleKingside?: { white?: boolean; black?: boolean }
    canCastleQueenside?: { white?: boolean; black?: boolean }
    promotionAvailable?: boolean
    lastMove?: any
    winner?: string | null
    drawReason?: string | null
    gameEnded?: boolean
    endReason?: string | null
    endTimestamp?: number
    // 6PT Chess specific
    movesPlayed?: { white: number; black: number }
    maxMoves?: number
    points?: { white: number; black: number }
    variant?: string
  }
  userColor: {
    [key: string]: "white" | "black"
  }
  positionHistory?: string[]
  createdAt?: number
  lastActivity?: number
  startedAt?: number
  endedAt?: number | null
  rules?: any
  metadata?: any
  timers?: any
  // 6PT Chess specific fields
  movesPlayed?: { white: number; black: number }
  maxMoves?: number
  points?: { white: number; black: number }
  variant?: string
}

interface Move {
  from: string
  to: string
  promotion?: string
}

interface SixPointerChessGameProps {
  initialGameState: GameState
  userId: string
  onNavigateToMenu?: () => void
}

const PIECE_SYMBOLS = {
  r: "♜",
  n: "♞",
  b: "♝",
  q: "♛",
  k: "♚",
  p: "♟",
  R: "♖",
  N: "♘",
  B: "♗",
  Q: "♕",
  K: "♔",
  P: "♙",
}

const PIECE_VALUES = {
  p: 1,
  P: 1,
  n: 3,
  N: 3,
  b: 3,
  B: 3,
  r: 5,
  R: 5,
  q: 9,
  Q: 9,
  k: 0,
  K: 0,
}

const FILES = ["a", "b", "c", "d", "e", "f", "g", "h"]
const RANKS = ["8", "7", "6", "5", "4", "3", "2", "1"]

const screenWidth = Dimensions.get("window").width
const screenHeight = Dimensions.get("window").height
const boardSize = screenWidth
const squareSize = boardSize / 8

const fontSizes = {
  timer: 20,
  piece: Math.min(squareSize * 0.7, 32),
  username: 16,
  rating: 14,
  coordinates: 12,
  points: 24, // For the large point circle
  movesLeft: 12, // For the "moves left" text (general label)
  moveNumberInBox: 10, // New: For the number inside the move boxes
}

export default function SixPointerChessGame({ initialGameState, userId, onNavigateToMenu }: SixPointerChessGameProps) {
  const router = useRouter()
  const [gameState, setGameState] = useState<GameState>(initialGameState)
  const [socket, setSocket] = useState<Socket | null>(null)
  const [selectedSquare, setSelectedSquare] = useState<string | null>(null)
  const [possibleMoves, setPossibleMoves] = useState<string[]>([])
  const [isMyTurn, setIsMyTurn] = useState(false)
  const [playerColor, setPlayerColor] = useState<"white" | "black">("white")
  const [boardFlipped, setBoardFlipped] = useState(false)
  const [moveHistory, setMoveHistory] = useState<string[]>([])
  const [showMoveHistory, setShowMoveHistory] = useState(false)
  const [promotionModal, setPromotionModal] = useState<{
    visible: boolean
    from: string
    to: string
    options: string[]
  } | null>(null)

  // Game ending state
  const [showGameEndModal, setShowGameEndModal] = useState(false)
  const [gameEndMessage, setGameEndMessage] = useState("")
  const [isWinner, setIsWinner] = useState<boolean | null>(null)
  const [gameEndDetails, setGameEndDetails] = useState<{
    reason?: string
    moveSan?: string
    moveMaker?: string
    winner?: string | null
    winnerName?: string | null
    finalPoints?: { white: number; black: number }
  }>({})

<<<<<<< HEAD
=======

>>>>>>> 303c6453
  const lastUpdateRef = useRef<number>(Date.now())
  const gameStartTimeRef = useRef<number | null>(null)
  const isFirstMoveRef = useRef<boolean>(true) // Track if this is the first move
  const timerRef = useRef<any>(null)
  const navigationTimeoutRef = useRef<any>(null)

  // Timer sync state
  function safeTimerValue(val: any): number {
    const n = Number(val)
    return isNaN(n) || n === undefined || n === null ? 0 : Math.max(0, n)
  }

  const [localTimers, setLocalTimers] = useState<{ white: number; black: number }>({
    white: safeTimerValue(initialGameState.timeControl.timers.white),
    black: safeTimerValue(initialGameState.timeControl.timers.black),
  })

  const lastServerSync = useRef<{
    white: number
    black: number
    activeColor: "white" | "black"
    timestamp: number
    turnStartTime: number
    isFirstMove: boolean
  }>({
    white: safeTimerValue(initialGameState.timeControl.timers.white),
    black: safeTimerValue(initialGameState.timeControl.timers.black),
    activeColor: initialGameState.board.activeColor,
    timestamp: Date.now(),
    turnStartTime: Date.now(),
    isFirstMove: true,
  })

  // Chess.com style board sizing - full width

  // Chess.com style responsive values

  // Get 6PT specific values with defaults
  const getMovesPlayed = () => gameState.movesPlayed || gameState.gameState?.movesPlayed || { white: 0, black: 0 }
  const getPoints = () => gameState.points || gameState.gameState?.points || { white: 0, black: 0 }
  const getMaxMoves = () => gameState.maxMoves || gameState.gameState?.maxMoves || 6

  // Sixpointer state - FIXED detection
  const isSixPointer = gameState.timeControl?.type === "sixpointer"

  // Use perMove if present, else fallback
  const perMoveTime = (gameState.timeControl as any)?.perMove || 30000
  const [sixPointerPoints, setSixPointerPoints] = useState<{ white: number; black: number }>({ white: 0, black: 0 })
  const [sixPointerMoves, setSixPointerMoves] = useState<{ white: number; black: number }>({ white: 0, black: 0 })

  // Function to handle game ending
  const handleGameEnd = (
    result: string,
    winner: string | null,
    endReason: string,
    details?: {
      moveSan?: string
      moveMaker?: string
      winnerName?: string | null
      finalPoints?: { white: number; black: number }
    },
  ) => {
    console.log("[6PT GAME END] Result:", result, "Winner:", winner, "Reason:", endReason)
    // Stop all timers
    if (timerRef.current) {
      clearInterval(timerRef.current)
    }

    // Determine if current player won
    let playerWon: boolean | null = null
    let message = ""

    if (result === "checkmate") {
      if (winner === playerColor) {
        playerWon = true
        message = "🎉 VICTORY! 🎉\nCheckmate! You won the game!"
      } else if (winner && winner !== playerColor) {
        playerWon = false
        message = "😔 DEFEAT 😔\nCheckmate! You lost the game."
      } else {
        playerWon = null
        message = "🏁 GAME OVER 🏁\nCheckmate occurred"
      }
    } else if (result === "timeout") {
      if (winner === playerColor) {
        playerWon = true
        message = "🎉 VICTORY! 🎉\nYour opponent ran out of time!"
      } else if (winner && winner !== playerColor) {
        playerWon = false
        message = "😔 DEFEAT 😔\nYou ran out of time!"
      } else {
        playerWon = null
        message = "🏁 GAME OVER 🏁\nTime expired"
      }
    } else if (result === "points") {
      // 6PT Chess specific: point-based victory
      const finalPoints = details?.finalPoints || getPoints()
      if (winner === playerColor) {
        playerWon = true
        message = `🎉 VICTORY! 🎉\nYou won by points!\nFinal Score: ${finalPoints.white} - ${finalPoints.black}`
      } else if (winner && winner !== playerColor) {
        playerWon = false
        message = `😔 DEFEAT 😔\nYou lost by points!\nFinal Score: ${finalPoints.white} - ${finalPoints.black}`
      } else {
        playerWon = null
        message = `⚖️ DRAW ⚖️\nEqual points!\nFinal Score: ${finalPoints.white} - ${finalPoints.black}`
      }
    } else if (result === "draw") {
      playerWon = null
      const finalPoints = details?.finalPoints || getPoints()
      message = `⚖️ DRAW ⚖️\n${endReason || "Game ended in a draw"}\nFinal Score: ${finalPoints.white} - ${finalPoints.black}`
    } else {
      playerWon = null
      message = `🏁 GAME OVER 🏁\n${result}`
    }

    setIsWinner(playerWon)
    setGameEndMessage(message)
    setShowGameEndModal(true)

    // Set details for UI
    setGameEndDetails({
      reason: endReason,
      moveSan: details?.moveSan,
      moveMaker: details?.moveMaker,
      winner,
      winnerName: details?.winnerName,
      finalPoints: details?.finalPoints,
    })

    // Disconnect socket after a short delay
    setTimeout(() => {
      if (socket) {
        console.log("[SOCKET] Disconnecting from game")
        socket.disconnect()
        setSocket(null)
      }
    }, 1000)

    // Auto-navigate to menu after showing the message
    navigationTimeoutRef.current = setTimeout(() => {
      setShowGameEndModal(false)
      if (onNavigateToMenu) {
        onNavigateToMenu()
      }
      router.replace("/choose")
    }, 7000) // Longer timeout for 6PT to show final scores
  }

  // Function to manually navigate to menu
  const navigateToMenu = () => {
    if (navigationTimeoutRef.current) {
      clearTimeout(navigationTimeoutRef.current)
    }
    setShowGameEndModal(false)
    if (socket) {
      socket.disconnect()
      setSocket(null)
    }
    if (onNavigateToMenu) {
      onNavigateToMenu()
    }
  }

  useEffect(() => {
    // Set up game socket connection
    const gameSocket = getSocketInstance()
    if (gameSocket) {
      setSocket(gameSocket)
      console.log("Connected to 6PT Chess game socket")
    }

    if (!gameSocket) {
      console.error("Failed to connect to game socket")
      Alert.alert("Connection Error", "Failed to connect to game socket. Please try again.")
      return
    }

    // Initial player color and board orientation
    const userColor = gameState.userColor[userId]
    const safePlayerColor = userColor === "white" || userColor === "black" ? userColor : "white"
    setPlayerColor(safePlayerColor)
    setBoardFlipped(safePlayerColor === "black")
    setIsMyTurn(gameState.board.activeColor === safePlayerColor)

    // Check if this is the first move based on move history
    const moveCount = gameState.moves?.length || gameState.board?.moveHistory?.length || 0
    isFirstMoveRef.current = moveCount === 0
    console.log("[6PT INIT] Move count:", moveCount, "Is first move:", isFirstMoveRef.current)

    // Initialize game start time
    if (!gameStartTimeRef.current) {
      gameStartTimeRef.current = Date.now()
    }

    return () => {
      if (timerRef.current) {
        clearInterval(timerRef.current)
      }
      if (navigationTimeoutRef.current) {
        clearTimeout(navigationTimeoutRef.current)
      }
    }
  }, [])

  // Always update playerColor and isMyTurn on every gameState change
  useEffect(() => {
    const userColor = gameState.userColor[userId]
    const safePlayerColor = userColor === "white" || userColor === "black" ? userColor : "white"
    setPlayerColor(safePlayerColor)
    setBoardFlipped(safePlayerColor === "black")
    setIsMyTurn(gameState.board.activeColor === safePlayerColor)

    console.log(
      "[6PT DEBUG] userId:",
      userId,
      "userColor:",
      userColor,
      "playerColor:",
      safePlayerColor,
      "activeColor:",
      gameState.board.activeColor,
      "isMyTurn:",
      gameState.board.activeColor === safePlayerColor,
    )
  }, [gameState, userId])

  useEffect(() => {
    if (!socket) return

    // Listen for game events
    socket.on("game:move", handleGameMove)
    socket.on("game:possibleMoves", handlePossibleMoves)
    socket.on("game:gameState", handleGameStateUpdate)
    socket.on("game:timer", handleTimerUpdate)
    socket.on("game:end", handleGameEndEvent)
    socket.on("game:error", handleGameError)
    socket.on("game:warning", handleGameWarning)

    return () => {
      socket.off("game:move", handleGameMove)
      socket.off("game:possibleMoves", handlePossibleMoves)
      socket.off("game:gameState", handleGameStateUpdate)
      socket.off("game:timer", handleTimerUpdate)
      socket.off("game:end", handleGameEndEvent)
      socket.off("game:error", handleGameError)
      socket.off("game:warning", handleGameWarning)
    }
  }, [socket, playerColor])

  const handleGameMove = (data: any) => {
    console.log("[MOVE] Move received:", data)
    if (data && data.gameState) {
      const now = Date.now()

      if (isSixPointer) {
        // --- Sixpointer move logic ---
        // Prefer backend values for moves left and points if available
        let movesPlayed = { white: 0, black: 0 }
        let movesLeft = { white: 6, black: 6 }
        let points = { white: 0, black: 0 }

        // Try to get from board or gameState
        if (data.gameState.board?.movesPlayed) {
          movesPlayed = data.gameState.board.movesPlayed
        } else if (data.gameState.gameState?.movesPlayed) {
          movesPlayed = data.gameState.gameState.movesPlayed
        }

        if (data.gameState.board?.moveLeft) {
          movesLeft = data.gameState.board.moveLeft
        } else if (data.gameState.gameState?.moveLeft) {
          movesLeft = data.gameState.gameState.moveLeft
        } else {
          // fallback: maxMoves - movesPlayed
          const maxMoves = data.gameState.board?.maxMoves || data.gameState.gameState?.maxMoves || 6
          movesLeft = {
            white: maxMoves - (movesPlayed.white || 0),
            black: maxMoves - (movesPlayed.black || 0),
          }
        }

        if (data.gameState.board?.points) {
          points = data.gameState.board.points
        } else if (data.gameState.gameState?.points) {
          points = data.gameState.gameState.points
        }

        setSixPointerMoves(movesPlayed)

        setSixPointerPoints(points)

        // FIXED: Only end game if BOTH players have 0 moves left
        if (movesLeft.white <= 0 && movesLeft.black <= 0) {
          let result = "draw"
          let winner: string | null = null
          if (points.white > points.black) {
            result = "white wins"
            winner = "white"
          } else if (points.black > points.white) {
            result = "black wins"
            winner = "black"
          }
          handleGameEnd(result, winner, "6 moves completed", { finalPoints: points })
          return
        }

        // Also handle checkmate, stalemate, etc. as usual
        if (
          data.gameState.gameState?.gameEnded ||
          data.gameState.gameState?.checkmate ||
          data.gameState.status === "ended" ||
          data.gameState.shouldNavigateToMenu
        ) {
          const result = data.gameState.gameState?.result || data.gameState.result || "unknown"
          let winner = data.gameState.gameState?.winner || data.gameState.winner

          if (winner === "white" || winner === "black") {
            // Winner is already the color
          } else if (data.gameState.gameState?.winnerColor) {
            winner = data.gameState.gameState.winnerColor
          } else if (result === "checkmate") {
            const checkmatedPlayer = data.gameState.board.activeColor
            winner = checkmatedPlayer === "white" ? "black" : "white"
          }

          const endReason = data.gameState.gameState?.endReason || data.gameState.endReason || result
          const lastMove = data.gameState.move || data.move
          const moveMaker = lastMove?.color || "unknown"
          const moveSan = lastMove?.san || `${lastMove?.from || "?"}->${lastMove?.to || "?"}`

          let winnerName = null
          if (winner && data.gameState.players && data.gameState.players[winner]) {
            winnerName = data.gameState.players[winner].username
          }

          handleGameEnd(result, winner, endReason, { moveSan, moveMaker, winnerName, finalPoints: points })
          return
        }

        // Update game state for UI
        setGameState((prevState) => ({
          ...prevState,
          ...data.gameState,
          board: {
            ...prevState.board,
            ...data.gameState.board,
          },
          timeControl: {
            ...prevState.timeControl,
            ...data.gameState.timeControl,
            timers: {
              white: safeTimerValue(data.gameState.timeControl?.timers?.white || data.gameState.board?.whiteTime),
              black: safeTimerValue(data.gameState.timeControl?.timers?.black || data.gameState.board?.blackTime),
            },
          },
          moves: data.gameState.moves || [],
          lastMove: data.gameState.lastMove,
          moveCount: data.gameState.moveCount,
          // Explicitly update movesPlayed and points from the calculated values
          movesPlayed: movesPlayed,
          points: points,
        }))

        setMoveHistory(data.gameState.moves || [])
        setSelectedSquare(null)
        setPossibleMoves([])

        const userColor = data.gameState.userColor ? data.gameState.userColor[userId] : playerColor
        const activeColor = data.gameState.board.activeColor
        const newIsMyTurn = activeColor === userColor
        setIsMyTurn(newIsMyTurn)
        return
      }

      // --- Regular game logic for non-sixpointer games ---
      const previousMoveCount = gameState.moves?.length || gameState.board?.moveHistory?.length || 0
      const newMoveCount = data.gameState.moves?.length || data.gameState.board?.moveHistory?.length || 0
      const wasFirstMove = previousMoveCount === 0 && newMoveCount === 1

      // Extract timer values from the response
      let newWhiteTime = safeTimerValue(gameState.timeControl.timers.white)
      let newBlackTime = safeTimerValue(gameState.timeControl.timers.black)
      if (data.gameState.timeControl?.timers?.white !== undefined) {
        newWhiteTime = safeTimerValue(data.gameState.timeControl.timers.white)
      } else if (data.gameState.board?.whiteTime !== undefined) {
        newWhiteTime = safeTimerValue(data.gameState.board.whiteTime)
      }

      if (data.gameState.timeControl?.timers?.black !== undefined) {
        newBlackTime = safeTimerValue(data.gameState.timeControl.timers.black)
      } else if (data.gameState.board?.blackTime !== undefined) {
        newBlackTime = safeTimerValue(data.gameState.board.blackTime)
      }

      // Update server sync reference
      lastServerSync.current = {
        white: newWhiteTime,
        black: newBlackTime,
        activeColor: data.gameState.board.activeColor,
        timestamp: now,
        turnStartTime: data.gameState.board.turnStartTimestamp || now,
        isFirstMove: newMoveCount === 0,
      }

      // Check if the game has ended
      if (
        data.gameState.gameState?.gameEnded ||
        data.gameState.gameState?.checkmate ||
        data.gameState.status === "ended" ||
        data.gameState.shouldNavigateToMenu
      ) {
        const result = data.gameState.gameState?.result || data.gameState.result || "unknown"
        let winner = data.gameState.gameState?.winner || data.gameState.winner

        if (winner === "white" || winner === "black") {
          // Winner is already the color
        } else if (data.gameState.gameState?.winnerColor) {
          winner = data.gameState.gameState.winnerColor
        } else if (result === "checkmate") {
          const checkmatedPlayer = data.gameState.board.activeColor
          winner = checkmatedPlayer === "white" ? "black" : "white"
        }

        const endReason = data.gameState.gameState?.endReason || data.gameState.endReason || result
        const lastMove = data.gameState.move || data.move
        const moveMaker = lastMove?.color || "unknown"
        const moveSan = lastMove?.san || `${lastMove?.from || "?"}->${lastMove?.to || "?"}`

        let winnerName = null
        if (winner && data.gameState.players && data.gameState.players[winner]) {
          winnerName = data.gameState.players[winner].username
        }

        handleGameEnd(result, winner, endReason, { moveSan, moveMaker, winnerName })
        return
      }

      setGameState((prevState) => ({
        ...prevState,
        ...data.gameState,
        board: {
          ...prevState.board,
          ...data.gameState.board,
        },
        timeControl: {
          ...prevState.timeControl,
          ...data.gameState.timeControl,
          timers: {
            white: newWhiteTime,
            black: newBlackTime,
          },
        },
        moves: data.gameState.moves || [],
        lastMove: data.gameState.lastMove,
        moveCount: data.gameState.moveCount,
      }))

      setLocalTimers({
        white: newWhiteTime,
        black: newBlackTime,
      })

      setMoveHistory(data.gameState.moves || [])
      setSelectedSquare(null)
      setPossibleMoves([])

      const userColor = data.gameState.userColor ? data.gameState.userColor[userId] : playerColor
      const activeColor = data.gameState.board.activeColor
      const newIsMyTurn = activeColor === userColor
      setIsMyTurn(newIsMyTurn)
    }
  }

  const handlePossibleMoves = (data: { square: string; moves: any[] }) => {
    console.log("Possible moves (raw):", data.moves)
    let moves: string[] = []
    if (Array.isArray(data.moves) && data.moves.length > 0) {
      if (typeof data.moves[0] === "object" && data.moves[0].to) {
        moves = data.moves.map((m: any) => m.to)
      } else if (typeof data.moves[0] === "string" && data.moves[0].length === 4) {
        moves = data.moves.map((m: string) => m.slice(2, 4))
      } else if (typeof data.moves[0] === "string") {
        moves = data.moves
      }
    }
    console.log("Possible moves (dest squares):", moves)
    setPossibleMoves(moves)
  }

  const handleGameStateUpdate = (data: any) => {
    console.log("[6PT] Game state update:", data)
    if (data && data.gameState) {
      // Check for game ending
      if (
        data.gameState.gameState?.gameEnded ||
        data.gameState.status === "ended" ||
        data.gameState.shouldNavigateToMenu
      ) {
        const result = data.gameState.gameState?.result || data.gameState.result || "unknown"
        let winner = data.gameState.gameState?.winner || data.gameState.winner

        if (winner === "white" || winner === "black") {
          // Winner is already the color
        } else if (data.gameState.gameState?.winnerColor) {
          winner = data.gameState.gameState.winnerColor
        }

        const endReason = data.gameState.gameState?.endReason || data.gameState.endReason || result
        const finalPoints = data.gameState.gameState?.points || data.gameState.points || getPoints()
        handleGameEnd(result, winner, endReason, { finalPoints })
        return
      }

      // Update server sync reference
      lastServerSync.current = {
        white: safeTimerValue(data.gameState.timeControl?.timers?.white || data.gameState.board?.whiteTime),
        black: safeTimerValue(data.gameState.timeControl?.timers?.black || data.gameState.board?.blackTime),
        activeColor: data.gameState.board.activeColor,
        timestamp: Date.now(),
        turnStartTime: Date.now(),
        isFirstMove: (data.gameState.moves?.length || data.gameState.board?.moveHistory?.length || 0) === 0,
      }

      setGameState((prevState) => ({
        ...prevState,
        ...data.gameState,
        timeControl: {
          ...prevState.timeControl,
          ...data.gameState.timeControl,
          timers: {
            white: safeTimerValue(data.gameState.timeControl?.timers?.white || data.gameState.board?.whiteTime),
            black: safeTimerValue(data.gameState.timeControl?.timers?.black || data.gameState.board?.blackTime),
          },
        },
        // 6PT Chess specific fields
        movesPlayed: data.gameState.movesPlayed || prevState.movesPlayed,
        points: data.gameState.points || prevState.points,
        maxMoves: data.gameState.maxMoves || prevState.maxMoves,
        variant: data.gameState.variant || prevState.variant,
      }))
      setIsMyTurn(data.gameState.board.activeColor === playerColor)
    }
  }

  const handleTimerUpdate = (data: any) => {
    console.log("[6PT] Timer update:", data)
    // Check for game ending in timer update
    if (data.gameEnded || data.shouldNavigateToMenu) {
      const result = data.endReason || "timeout"
      const winner = data.winner
      const finalPoints = data.points || getPoints()
      handleGameEnd(result, winner, result, { finalPoints })
      return
    }

    // Handle different timer update formats from server
    let whiteTime: number
    let blackTime: number
    if (data.timers && typeof data.timers === "object") {
      whiteTime = safeTimerValue(data.timers.white)
      blackTime = safeTimerValue(data.timers.black)
    } else if (typeof data.white === "number" && typeof data.black === "number") {
      whiteTime = safeTimerValue(data.white)
      blackTime = safeTimerValue(data.black)
    } else {
      whiteTime = safeTimerValue(data.white ?? data.timers?.white)
      blackTime = safeTimerValue(data.black ?? data.timers?.black)
    }
    console.log("[6PT TIMER UPDATE] Parsed values - White:", whiteTime, "Black:", blackTime)

    // Check if this is still the first move
    const moveCount = gameState.moves?.length || gameState.board?.moveHistory?.length || 0
    const isFirstMove = moveCount === 0

    // Update server sync reference
    lastServerSync.current = {
      white: whiteTime,
      black: blackTime,
      activeColor: gameState.board.activeColor,
      timestamp: Date.now(),
      turnStartTime: Date.now(),
      isFirstMove: isFirstMove,
    }

    // Update local timers immediately
    setLocalTimers({
      white: whiteTime,
      black: blackTime,
    })
    setGameState((prevState) => ({
      ...prevState,
      timeControl: {
        ...prevState.timeControl,
        timers: {
          white: whiteTime,
          black: blackTime,
        },
      },
    }))
  }

  const handleGameEndEvent = (data: any) => {
    console.log("[6PT] Game end event received:", data)
    const result = data.gameState?.gameState?.result || data.gameState?.result || data.result || "unknown"
    let winner = data.gameState?.gameState?.winner || data.gameState?.winner || data.winner
    if (winner === "white" || winner === "black") {
      // Winner is already the color
    } else if (data.gameState?.gameState?.winnerColor) {
      winner = data.gameState.gameState.winnerColor
    }
    const endReason = data.gameState?.gameState?.endReason || data.gameState?.endReason || data.endReason || result
    const finalPoints = data.gameState?.gameState?.points || data.gameState?.points || data.points || getPoints()
    handleGameEnd(result, winner, endReason, { finalPoints })
  }

  const handleGameError = (data: any) => {
    console.log("[6PT] Game error:", data)
    setGameState((prev) => ({ ...prev, gameState: prev.gameState || {} }))
    Alert.alert("Error", data.message || data.error || "An error occurred")
  }

  const handleGameWarning = (data: any) => {
    const message = data?.message || "Warning: Invalid move or rule violation."
    console.log("[6PT] Game warning:", message)
    setGameState((prev) => ({ ...prev, gameState: data.gameState }))
    Alert.alert("Warning", message)
  }

<<<<<<< HEAD
  const lastActiveColorRef = useRef<"white" | "black" | null>(null)
=======
  const lastActiveColorRef = useRef<"white" | "black" | null>(null);

>>>>>>> 303c6453
  useEffect(() => {
    // Clear existing timers
    if (timerRef.current) {
      clearInterval(timerRef.current)
      timerRef.current = null
    }

    if (gameState.status !== "active" || gameState.gameState?.gameEnded) {
      return
    }

<<<<<<< HEAD
    const currentWhiteTime = safeTimerValue(gameState.timeControl.timers.white)
    const currentBlackTime = safeTimerValue(gameState.timeControl.timers.black)

    // Update server sync reference when the effect runs due to gameState change
    lastServerSync.current = {
      white: currentWhiteTime,
      black: currentBlackTime,
      activeColor: gameState.board.activeColor,
      timestamp: Date.now(),
      turnStartTime: gameState.board.turnStartTimestamp || Date.now(),
      isFirstMove: (gameState.moves?.length || gameState.board?.moveHistory?.length || 0) === 0,
    }

    timerRef.current = setInterval(() => {
=======
    if (isSixPointer) {
      const isActivePlayerTurn = gameState.board.activeColor === playerColor && isMyTurn

      // Only reset timer if the turn just switched to this player
      if (isActivePlayerTurn && lastActiveColorRef.current !== playerColor) {
        setSixPointerTimer(perMoveTime)
        lastActiveColorRef.current = playerColor
      } else if (!isActivePlayerTurn) {
        lastActiveColorRef.current = gameState.board.activeColor
      }

      if (isActivePlayerTurn) {
        sixPointerTimerRef.current = setInterval(() => {
          setSixPointerTimer((prev: number) => {
            if (prev <= 1000) {
              if (sixPointerTimerRef.current) {
                clearInterval(sixPointerTimerRef.current)
                sixPointerTimerRef.current = null
              }
              // Penalty: -1 point, forfeit turn
              const color = gameState.board.activeColor
              setSixPointerPoints((pts) => ({ ...pts, [color]: pts[color] - 1 }))
              setSixPointerMoves((moves) => ({ ...moves, [color]: moves[color] + 1 }))
              return 0
            }
            return prev - 1000
          })
        }, 1000)
      }
    } else {
      // Regular timer logic
>>>>>>> 303c6453
      const now = Date.now()
      const serverSync = lastServerSync.current // Snapshot from last server update

      let newWhite = serverSync.white
      let newBlack = serverSync.black

      // Calculate time elapsed since the last server sync point
      const timeSinceLastSync = now - serverSync.timestamp

      // Only decrement the active player's time
      if (serverSync.activeColor === "white") {
        newWhite = Math.max(0, serverSync.white - timeSinceLastSync)
      } else if (serverSync.activeColor === "black") {
        newBlack = Math.max(0, serverSync.black - timeSinceLastSync)
      }

      // Update local timers
      setLocalTimers({
        white: newWhite,
        black: newBlack,
      })

      // Check for timeout
      if (newWhite <= 0 && !gameState.gameState?.gameEnded) {
        handleGameEnd("timeout", "black", "White ran out of time")
        // Return the final state to prevent further decrement
        return { white: 0, black: newBlack }
      }
      if (newBlack <= 0 && !gameState.gameState?.gameEnded) {
        handleGameEnd("timeout", "white", "Black ran out of time")
        // Return the final state to prevent further decrement
        return { white: newWhite, black: 0 }
      }
    }, 100) // Tick every 100ms for smoother display

    return () => {
      if (timerRef.current) {
        clearInterval(timerRef.current)
        timerRef.current = null
      }
    }
  }, [
    gameState.status,
    gameState.board.activeColor,
    gameState.timeControl.timers.white,
    gameState.timeControl.timers.black,
    gameState.board.turnStartTimestamp,
    gameState.moves?.length,
    gameState.board?.moveHistory?.length,
    gameState.gameState?.gameEnded,
  ])

  const requestPossibleMoves = (square: string) => {
    if (!socket) return
    socket.emit("game:getPossibleMoves", {
      square: square,
    })
  }

  const makeMove = (move: Move) => {
    console.log(
      "[6PT DEBUG] Attempting to make move",
      move,
      "isMyTurn:",
      isMyTurn,
      "playerColor:",
      playerColor,
      "activeColor:",
      gameState.board.activeColor,
    )

    if (!socket || !isMyTurn) {
      console.log("[6PT DEBUG] Not emitting move: socket or isMyTurn false")
      return
    }

    // Check if player has moves remaining
    const movesPlayed = getMovesPlayed()
    const maxMoves = getMaxMoves()
    const playerMovesUsed = movesPlayed[playerColor] || 0
    if (playerMovesUsed >= maxMoves) {
      Alert.alert("Move Limit Reached", `You have already used all ${maxMoves} moves!`)
      return
    }

    // Immediately update local state to show move was made (optimistic update)
    setIsMyTurn(false)
    setSelectedSquare(null)
    setPossibleMoves([])

    socket.emit("game:makeMove", {
      move: { from: move.from, to: move.to, promotion: move.promotion },
      timestamp: Date.now(),
    })
    console.log("[6PT DEBUG] Move emitted:", { from: move.from, to: move.to, promotion: move.promotion })
  }

  const handleSquarePress = (square: string) => {
    if (selectedSquare === square) {
      // Deselect if clicking the same square
      setSelectedSquare(null)
      setPossibleMoves([])
      return
    }

    if (selectedSquare && possibleMoves.includes(square)) {
      // Check if this move is a promotion
      const promotionOptions: string[] = []
      const piece = getPieceAt(selectedSquare)
      const isPromotion =
        piece &&
        ((piece.toLowerCase() === "p" && playerColor === "white" && square[1] === "8") ||
          (piece.toLowerCase() === "p" && playerColor === "black" && square[1] === "1"))

      if (isPromotion) {
        const options = ["q", "r", "b", "n"]
        setPromotionModal({ visible: true, from: selectedSquare, to: square, options })
        return
      }

      makeMove({ from: selectedSquare, to: square })
      setPromotionModal(null)
      setSelectedSquare(null)
      setPossibleMoves([])
      return
    }

    // Only allow selecting a piece if it's the player's turn and the piece belongs to them
    const piece = getPieceAt(square)
    if (isMyTurn && piece && isPieceOwnedByPlayer(piece, playerColor)) {
      setSelectedSquare(square)
      requestPossibleMoves(square)
    } else {
      setSelectedSquare(null)
      setPossibleMoves([])
    }
  }

  const handlePromotionSelect = (promotion: string) => {
    if (promotionModal) {
      makeMove({ from: promotionModal.from, to: promotionModal.to, promotion })
      setPromotionModal(null)
      setSelectedSquare(null)
      setPossibleMoves([])
    }
  }

  const getPieceAt = (square: string): string | null => {
    const fileIndex = FILES.indexOf(square[0])
    const rankIndex = RANKS.indexOf(square[1])
    if (fileIndex === -1 || rankIndex === -1) return null

    const fen = gameState.board.fen || gameState.board.position
    if (!fen) return null

    const piecePlacement = fen.split(" ")[0]
    const rows = piecePlacement.split("/")
    if (rows.length !== 8) return null

    const row = rows[rankIndex]
    let col = 0
    for (let i = 0; i < row.length; i++) {
      const c = row[i]
      if (c >= "1" && c <= "8") {
        col += Number.parseInt(c)
      } else {
        if (col === fileIndex) {
          return c
        }
        col++
      }
    }
    return null
  }

  const isPieceOwnedByPlayer = (piece: string, color: "white" | "black"): boolean => {
    if (color === "white") {
      return piece === piece.toUpperCase()
    } else {
      return piece === piece.toLowerCase()
    }
  }

  const formatTime = (milliseconds: number): string => {
    if (!Number.isFinite(milliseconds) || milliseconds <= 0) return "0:00"
    const totalSeconds = Math.floor(milliseconds / 1000)
    const minutes = Math.floor(totalSeconds / 60)
    const seconds = totalSeconds % 60
    return `${minutes}:${seconds.toString().padStart(2, "0")}`
  }

  const calculateMaterialAdvantage = () => {
    const capturedPieces = gameState.board.capturedPieces || { white: [], black: [] }
    let whiteAdvantage = 0
    let blackAdvantage = 0
    capturedPieces.white.forEach((piece) => {
      whiteAdvantage += PIECE_VALUES[piece.toLowerCase() as keyof typeof PIECE_VALUES] || 0
    })
    capturedPieces.black.forEach((piece) => {
      blackAdvantage += PIECE_VALUES[piece.toUpperCase() as keyof typeof PIECE_VALUES] || 0
    })
    return { white: whiteAdvantage, black: blackAdvantage }
  }

  const renderCapturedPieces = (color: "white" | "black") => {
    const capturedPieces = gameState.board.capturedPieces || { white: [], black: [] }
    const pieces = capturedPieces[color] || []

    if (pieces.length === 0) return null

    const pieceCounts: { [key: string]: number } = {}
    pieces.forEach((piece) => {
      const pieceType = color === "white" ? piece.toLowerCase() : piece.toUpperCase()
      pieceCounts[pieceType] = (pieceCounts[pieceType] || 0) + 1
    })

    return (
      <View style={styles.capturedPieces}>
        {Object.entries(pieceCounts).map(([piece, count]) => (
          <View key={piece} style={styles.capturedPieceGroup}>
            <Text style={styles.capturedPiece}>{PIECE_SYMBOLS[piece as keyof typeof PIECE_SYMBOLS]}</Text>
            {count > 1 && <Text style={styles.capturedCount}>{count}</Text>}
          </View>
        ))}
      </View>
    )
  }

  const renderSquare = (file: string, rank: string) => {
    const square = `${file}${rank}`
    const isLight = (FILES.indexOf(file) + Number.parseInt(rank)) % 2 === 0
    const isSelected = selectedSquare === square
    const isPossibleMove = possibleMoves.includes(square)
    const piece = getPieceAt(square)
    const isCapture = isPossibleMove && piece && !isPieceOwnedByPlayer(piece, playerColor)

    // Use the last move from moveHistory if available
    let lastMoveObj = null
    if (gameState.board && Array.isArray(gameState.board.moveHistory) && gameState.board.moveHistory.length > 0) {
      lastMoveObj = gameState.board.moveHistory[gameState.board.moveHistory.length - 1]
    } else if (
      gameState.lastMove &&
      typeof gameState.lastMove === "object" &&
      gameState.lastMove.from &&
      gameState.lastMove.to
    ) {
      lastMoveObj = gameState.lastMove
    }
    let isLastMove = false
    if (lastMoveObj && lastMoveObj.from && lastMoveObj.to) {
      isLastMove = lastMoveObj.from === square || lastMoveObj.to === square
    }

    return (
      <TouchableOpacity
        key={square}
        style={[
          styles.square,
          {
            width: squareSize,
            height: squareSize,
            backgroundColor: isLight ? "#F0D9B5" : "#769656", // Exact Chess.com colors
          },
          isLastMove && styles.lastMoveSquare,
          isSelected && styles.selectedSquare,
          isPossibleMove && !isCapture && styles.possibleMoveSquare,
          isCapture && styles.captureMoveSquare,
        ]}
        onPress={() => handleSquarePress(square)}
      >
        {piece && (
          <Text
            style={[
              styles.piece,
              {
                fontSize: fontSizes.piece,
              },
            ]}
          >
            {PIECE_SYMBOLS[piece as keyof typeof PIECE_SYMBOLS]}
          </Text>
        )}
        {isPossibleMove && !piece && <View style={styles.possibleMoveDot} />}
        {isPossibleMove && piece && <View style={styles.captureIndicator} />}
      </TouchableOpacity>
    )
  }

  const renderCoordinates = () => {
    const files = boardFlipped ? [...FILES].reverse() : FILES
    const ranks = boardFlipped ? [...RANKS].reverse() : RANKS

    return (
      <>
        {/* File coordinates (a-h) at bottom */}
        <View style={styles.fileCoordinates}>
          {files.map((file, index) => (
            <View key={file} style={{ width: squareSize, alignItems: "center" }}>
              <Text style={styles.coordinateText}>{file}</Text>
            </View>
          ))}
        </View>

        {/* Rank coordinates (1-8) on right side */}
        <View style={styles.rankCoordinates}>
          {ranks.map((rank, index) => (
            <View key={rank} style={{ height: squareSize, justifyContent: "center" }}>
              <Text style={styles.coordinateText}>{rank}</Text>
            </View>
          ))}
        </View>
      </>
    )
  }

  const renderBoard = () => {
    const files = boardFlipped ? [...FILES].reverse() : FILES
    const ranks = boardFlipped ? [...RANKS].reverse() : RANKS

    return (
      <View style={styles.boardContainer}>
        <View style={styles.boardWrapper}>
          <View
            style={[
              styles.board,
              {
                width: boardSize,
                height: boardSize,
              },
            ]}
          >
            {ranks.map((rank) => (
              <View key={rank} style={styles.row}>
                {files.map((file) => renderSquare(file, rank))}
              </View>
            ))}
          </View>
          {renderCoordinates()}
        </View>
      </View>
    )
  }

  const renderMovesLeftIndicators = (color: "white" | "black") => {
    const maxMoves = getMaxMoves()
    const movesPlayedCount = getMovesPlayed()[color] || 0 // Number of moves made by this player
    const indicators = []

    for (let i = 0; i < maxMoves; i++) {
      const isMoveMade = i < movesPlayedCount
      const displayMoveNumber = isMoveMade ? (i + 1).toString() : "" // Display 1, 2, 3...

      indicators.push(
        <View key={i} style={[styles.moveSquare, isMoveMade ? styles.filledMoveSquare : styles.emptyMoveSquare]}>
          <Text style={[styles.moveNumberInBox, isMoveMade ? styles.filledMoveNumberText : styles.emptyMoveNumberText]}>
            {displayMoveNumber}
          </Text>
        </View>,
      )
    }
    return <View style={styles.movesLeftContainer}>{indicators}</View>
  }

  const renderPlayerInfo = (color: "white" | "black", isTop: boolean) => {
    const player = gameState.players[color]
    if (!player) return null

    const timer = safeTimerValue(localTimers[color])

    const isActivePlayer = gameState.board.activeColor === color
    const isMe = playerColor === color
    const currentPoints = getPoints()[color]

    return (
      <View style={[styles.playerInfoBlock, isTop ? styles.topPlayerBlock : styles.bottomPlayerBlock]}>
        <View style={styles.playerInfoLeft}>
          <View style={styles.avatarContainer}>
            <View style={styles.avatar}>
              <Text style={styles.avatarText}>{player.username.charAt(0).toUpperCase()}</Text>
            </View>
            <View style={styles.pointsCircle}>
              <Text style={styles.pointsText}>{currentPoints}</Text>
            </View>
          </View>
          <View style={styles.playerDetails}>
            <Text style={styles.playerName}>
              {player.username} {isMe && <Text style={styles.youIndicator}>YOU</Text>}
            </Text>
            <Text style={styles.playerRating}>({player.rating})</Text>
          </View>
        </View>

        <View style={styles.playerInfoRight}>
          <View style={[styles.timerContainer, isActivePlayer && styles.activeTimer]}>
            <Text style={[styles.timer, { fontSize: fontSizes.timer }]}>{formatTime(timer)}</Text>
          </View>
        </View>
      </View>
    )
  }

  const renderMoveHistory = () => {
    if (!showMoveHistory) return null

    const moves = moveHistory
    const movePairs = []
    for (let i = 0; i < moves.length; i += 2) {
      movePairs.push({
        moveNumber: Math.floor(i / 2) + 1,
        white: moves[i],
        black: moves[i + 1] || "",
      })
    }

    return (
      <Modal visible={showMoveHistory} transparent animationType="slide">
        <View style={styles.modalOverlay}>
          <View style={styles.moveHistoryModal}>
            <View style={styles.moveHistoryHeader}>
              <Text style={styles.moveHistoryTitle}>Moves</Text>
              <TouchableOpacity onPress={() => setShowMoveHistory(false)} style={styles.closeButton}>
                <Text style={styles.closeButtonText}>✕</Text>
              </TouchableOpacity>
            </View>
            <ScrollView style={styles.moveHistoryScroll}>
              {movePairs.map((pair, index) => (
                <View key={index} style={styles.moveRow}>
                  <Text style={styles.moveNumber}>{pair.moveNumber}.</Text>
                  <Text style={styles.moveText}>{pair.black}</Text>
                  <Text style={styles.moveText}>{pair.white}</Text>
                </View>
              ))}
            </ScrollView>
          </View>
        </View>
      </Modal>
    )
  }

  const handleFlipBoard = () => {
    setBoardFlipped(!boardFlipped)
  }

  const opponentColor = playerColor === "white" ? "black" : "white"

  return (
    <View style={styles.container}>
      {/* Top Player Info Block */}
      {renderPlayerInfo(opponentColor, true)}

      {/* Top Moves Left Indicators */}
      {isSixPointer && <View style={styles.movesLeftRowWrapperTop}>{renderMovesLeftIndicators(opponentColor)}</View>}

      {/* Chess Board */}
      {renderBoard()}

      {/* Bottom Moves Left Indicators */}
      {isSixPointer && <View style={styles.movesLeftRowWrapperBottom}>{renderMovesLeftIndicators(playerColor)}</View>}

      {/* Bottom Player Info Block */}
      {renderPlayerInfo(playerColor, false)}

      {/* Bottom Control Bar */}
      <View style={styles.bottomBar}>
        <TouchableOpacity style={styles.bottomBarButton} onPress={() => setShowMoveHistory(true)}>
          <Text style={styles.bottomBarIcon}>≡</Text>
          <Text style={styles.bottomBarLabel}>Moves</Text>
        </TouchableOpacity>

        <TouchableOpacity style={styles.bottomBarButton} onPress={handleFlipBoard}>
          <Text style={styles.bottomBarIcon}>⟲</Text>
          <Text style={styles.bottomBarLabel}>Flip</Text>
        </TouchableOpacity>

        <TouchableOpacity
          style={styles.bottomBarButton}
          onPress={() => {
            if (socket && gameState.status === "active") {
              socket.emit("game:resign")
            }
          }}
        >
          <Text style={styles.bottomBarIcon}>✕</Text>
          <Text style={styles.bottomBarLabel}>Resign</Text>
        </TouchableOpacity>

        <TouchableOpacity
          style={styles.bottomBarButton}
          onPress={() => {
            if (socket && gameState.status === "active") {
              socket.emit("game:offerDraw")
            }
          }}
        >
          <Text style={styles.bottomBarIcon}>½</Text>
          <Text style={styles.bottomBarLabel}>Draw</Text>
        </TouchableOpacity>
      </View>

      {/* Move History Modal */}
      {renderMoveHistory()}

      {/* Game End Modal */}
      <Modal visible={showGameEndModal} transparent animationType="fade" onRequestClose={() => {}}>
        <View style={styles.modalOverlay}>
          <View
            style={[
              styles.gameEndModal,
              isWinner === true && styles.victoryModal,
              isWinner === false && styles.defeatModal,
            ]}
          >
            <Text
              style={[
                styles.gameEndTitle,
                isWinner === true && styles.victoryTitle,
                isWinner === false && styles.defeatTitle,
              ]}
            >
              {isWinner === true ? "🎉 VICTORY! 🎉" : isWinner === false ? "😔 DEFEAT 😔" : "🏁 GAME OVER 🏁"}
            </Text>
            <Text style={styles.gameEndMessage}>{gameEndMessage}</Text>
            {/* Show extra details if available */}
            {(gameEndDetails.reason ||
              gameEndDetails.moveSan ||
              gameEndDetails.winner ||
              gameEndDetails.finalPoints) && (
              <View style={styles.gameEndDetailsContainer}>
                {gameEndDetails.reason && <Text style={styles.gameEndDetailText}>Reason: {gameEndDetails.reason}</Text>}
                {gameEndDetails.moveSan && (
                  <Text style={styles.gameEndDetailText}>
                    Move: {gameEndDetails.moveSan}
                    {gameEndDetails.moveMaker ? ` by ${gameEndDetails.moveMaker}` : ""}
                  </Text>
                )}
                {gameEndDetails.winner && (
                  <Text style={styles.gameEndDetailText}>
                    Winner: {gameEndDetails.winner}
                    {gameEndDetails.winnerName ? ` (${gameEndDetails.winnerName})` : ""}
                  </Text>
                )}
                {gameEndDetails.finalPoints && (
                  <Text style={styles.gameEndDetailText}>
                    Final Score: {gameEndDetails.finalPoints.white} - {gameEndDetails.finalPoints.black}
                  </Text>
                )}
              </View>
            )}
          </View>
        </View>
      </Modal>

      {/* Promotion Modal */}
      <Modal
        visible={!!promotionModal && promotionModal.visible}
        transparent
        animationType="fade"
        onRequestClose={() => setPromotionModal(null)}
      >
        <View style={styles.modalOverlay}>
          <View style={styles.promotionModal}>
            <Text style={styles.promotionTitle}>👑 Choose Promotion Piece</Text>
            <View style={styles.promotionOptions}>
              {promotionModal &&
                promotionModal.options.map((p) => (
                  <TouchableOpacity key={p} style={styles.promotionOption} onPress={() => handlePromotionSelect(p)}>
                    <Text style={styles.promotionPiece}>
                      {
                        PIECE_SYMBOLS[
                          (playerColor === "white" ? p.toUpperCase() : p.toLowerCase()) as keyof typeof PIECE_SYMBOLS
                        ]
                      }
                    </Text>
                  </TouchableOpacity>
                ))}
            </View>
            <TouchableOpacity onPress={() => setPromotionModal(null)} style={styles.cancelButton}>
              <Text style={styles.cancelButtonText}>Cancel</Text>
            </TouchableOpacity>
          </View>
        </View>
      </Modal>
    </View>
  )
}

const styles = StyleSheet.create({
  container: {
    flex: 1,
    backgroundColor: "#2c2c2c", // Chess.com dark background
    justifyContent: "space-between", // Distribute content vertically
    alignItems: "center",
  },
  playerInfoBlock: {
    width: "100%",
    backgroundColor: "#2c2c2c", // Match overall background
    paddingHorizontal: 16,
    paddingVertical: 12,
    flexDirection: "row",
    alignItems: "center",
    justifyContent: "space-between",
    borderBottomWidth: 1,
    borderBottomColor: "#3a3a3a", // Subtle separator
  },
  topPlayerBlock: {
    paddingTop: 20, // Account for status bar
  },
  bottomPlayerBlock: {
    borderTopWidth: 1,
    borderBottomWidth: 0,
    borderTopColor: "#3a3a3a",
    paddingBottom: 20, // Account for bottom safe area
  },
  playerInfoLeft: {
    flexDirection: "row",
    alignItems: "center",
    flex: 1,
  },
  avatarContainer: {
    position: "relative",
    marginRight: 12,
  },
  avatar: {
    width: 50,
    height: 50,
    backgroundColor: "#666",
    borderRadius: 25,
    justifyContent: "center",
    alignItems: "center",
  },
  avatarText: {
    color: "#fff",
    fontSize: 18,
    fontWeight: "bold",
  },
  pointsCircle: {
    position: "absolute",
    bottom: -5,
    right: -5,
    backgroundColor: "#4a4a4a", // Darker gray for points circle
    width: 30,
    height: 30,
    borderRadius: 15,
    justifyContent: "center",
    alignItems: "center",
    borderWidth: 2,
    borderColor: "#2c2c2c", // Match background
  },
  pointsText: {
    color: "#fff",
    fontSize: fontSizes.points, // Ensure this uses the correct font size for points
    fontWeight: "bold",
  },
  playerDetails: {
    flex: 1,
  },
  playerName: {
    color: "#fff",
    fontSize: fontSizes.username,
    fontWeight: "500",
  },
  youIndicator: {
    color: "#90EE90", // Green for "YOU"
    fontSize: fontSizes.rating,
    fontWeight: "bold",
    marginLeft: 5,
  },
  playerRating: {
    color: "#999",
    fontSize: fontSizes.rating,
  },
  playerInfoRight: {
    flexDirection: "row",
    alignItems: "center",
  },
  timerContainer: {
    backgroundColor: "#1a1a1a",
    paddingHorizontal: 12,
    paddingVertical: 8,
    borderRadius: 6,
    minWidth: 70,
    alignItems: "center",
    borderWidth: 1,
    borderColor: "#3a3a3a",
  },
  activeTimer: {
    borderColor: "#90EE90", // Green border for active timer
  },
  timer: {
    color: "#fff",
    fontWeight: "bold",
    fontFamily: "monospace",
  },
  // New styles for positioning the moves left indicators
  movesLeftRowWrapperTop: {
    width: "100%",
    alignItems: "flex-end", // Aligns the row of boxes to the right
    paddingHorizontal: 16, // Matches player info padding
    paddingBottom: 8, // Space between indicators and board
  },
  movesLeftRowWrapperBottom: {
    width: "100%",
    alignItems: "flex-end", // Aligns the row of boxes to the right
    paddingHorizontal: 16, // Matches player info padding
    paddingTop: 8, // Space between indicators and board
  },
  movesLeftContainer: {
    flexDirection: "row",
    // Removed justifyContent: "center" as alignment is handled by parent wrapper
    paddingVertical: 4,
    backgroundColor: "rgba(0,0,0,0.2)",
    borderRadius: 8,
    paddingHorizontal: 8,
  },
  moveSquare: {
    width: 20, // Increased size for number
    height: 20, // Increased size for number
    borderRadius: 4, // Slightly larger border radius
    marginHorizontal: 3, // Adjusted margin
    justifyContent: "center",
    alignItems: "center",
    borderWidth: 1, // Add border for definition
    borderColor: "#666", // Default border color
  },
  filledMoveSquare: {
    backgroundColor: "#90EE90", // Green for filled moves
    borderColor: "#90EE90", // Green border for filled moves
  },
  emptyMoveSquare: {
    backgroundColor: "#4a4a4a", // Darker gray for empty moves
    borderColor: "#666", // Gray border for empty moves
  },
  moveNumberInBox: {
    fontSize: fontSizes.moveNumberInBox, // Use the new font size
    fontWeight: "bold",
  },
  filledMoveNumberText: {
    color: "#000", // Black text for green boxes
  },
  emptyMoveNumberText: {
    color: "#999", // Gray text for empty boxes
  },
  boardContainer: {
    alignItems: "center",
    justifyContent: "center",
    // Removed flex: 1 and width: "100%" here as it's now managed by the main container's flex
  },
  boardWrapper: {
    position: "relative",
  },
  board: {
    borderRadius: 0, // No border radius for full-width board
  },
  fileCoordinates: {
    flexDirection: "row",
    position: "absolute",
    bottom: -20,
    left: 0,
  },
  rankCoordinates: {
    position: "absolute",
    right: -20,
    top: 0,
  },
  coordinateText: {
    color: "#999",
    fontSize: fontSizes.coordinates,
    fontWeight: "500",
  },
  row: {
    flexDirection: "row",
  },
  square: {
    justifyContent: "center",
    alignItems: "center",
    position: "relative",
  },
  lastMoveSquare: {
    backgroundColor: "#f7ec74", // Chess.com last move highlight
  },
  selectedSquare: {
    backgroundColor: "#f7ec74", // Same as last move for consistency
  },
  possibleMoveSquare: {
    backgroundColor: "rgba(255, 255, 0, 0.3)", // Subtle highlight for possible moves
  },
  captureMoveSquare: {
    backgroundColor: "rgba(255, 0, 0, 0.3)", // Red tint for captures
  },
  piece: {
    fontWeight: "bold",
    color: "#000",
    textShadowColor: "rgba(255,255,255,0.3)",
    textShadowOffset: { width: 1, height: 1 },
    textShadowRadius: 1,
  },
  possibleMoveDot: {
    position: "absolute",
    width: 12,
    height: 12,
    borderRadius: 6,
    backgroundColor: "rgba(0, 0, 0, 0.3)",
    opacity: 0.8,
  },
  captureIndicator: {
    position: "absolute",
    top: 0,
    right: 0,
    width: 0,
    height: 0,
    borderLeftWidth: 16,
    borderTopWidth: 16,
    borderLeftColor: "transparent",
    borderTopColor: "rgba(255, 0, 0, 0.3)", // Red tint for captures
  },
  bottomBar: {
    flexDirection: "row",
    backgroundColor: "#1a1a1a",
    paddingVertical: 12,
    paddingHorizontal: 16,
    justifyContent: "space-around",
    alignItems: "center",
    borderTopWidth: 1,
    borderTopColor: "#333",
    width: "100%",
  },
  bottomBarButton: {
    alignItems: "center",
    justifyContent: "center",
    paddingVertical: 8,
    paddingHorizontal: 12,
    borderRadius: 8,
    minWidth: 60,
  },
  bottomBarIcon: {
    fontSize: 24,
    marginBottom: 4,
    color: "#999", // Professional gray color that matches the theme
    fontWeight: "bold",
  },
  bottomBarLabel: {
    color: "#fff",
    fontSize: 12,
    fontWeight: "500",
  },
  modalOverlay: {
    flex: 1,
    backgroundColor: "rgba(0,0,0,0.8)",
    justifyContent: "center",
    alignItems: "center",
    padding: 16,
  },
  moveHistoryModal: {
    backgroundColor: "#2c2c2c",
    borderRadius: 12,
    width: "90%",
    maxWidth: 400,
    maxHeight: "70%",
    borderWidth: 1,
    borderColor: "#555",
  },
  moveHistoryHeader: {
    flexDirection: "row",
    justifyContent: "space-between",
    alignItems: "center",
    padding: 16,
    borderBottomWidth: 1,
    borderBottomColor: "#555",
  },
  moveHistoryTitle: {
    color: "#fff",
    fontSize: 18,
    fontWeight: "bold",
  },
  closeButton: {
    padding: 8,
  },
  closeButtonText: {
    color: "#fff",
    fontSize: 18,
    fontWeight: "bold",
  },
  moveHistoryScroll: {
    flex: 1,
    padding: 16,
  },
  moveRow: {
    flexDirection: "row",
    marginBottom: 8,
    alignItems: "center",
  },
  moveNumber: {
    color: "#999",
    fontSize: 14,
    width: 30,
    fontWeight: "bold",
  },
  moveText: {
    color: "#fff",
    fontSize: 14,
    width: 60,
    marginHorizontal: 8,
  },
  gameEndModal: {
    backgroundColor: "#2c2c2c",
    borderRadius: 16,
    padding: 24,
    alignItems: "center",
    borderWidth: 1,
    borderColor: "#555",
    maxWidth: "90%",
  },
  victoryModal: {
    borderColor: "#90EE90", // Green for victory
  },
  defeatModal: {
    borderColor: "#FF6B6B", // Red for defeat
  },
  gameEndTitle: {
    fontSize: 24,
    fontWeight: "bold",
    textAlign: "center",
    marginBottom: 16,
    color: "#fff",
  },
  victoryTitle: {
    color: "#90EE90",
  },
  defeatTitle: {
    color: "#FF6B6B",
  },
  gameEndMessage: {
    fontSize: 16,
    textAlign: "center",
    marginBottom: 20,
    color: "#fff",
    lineHeight: 22,
  },
  gameEndDetailsContainer: {
    marginBottom: 16,
  },
  gameEndDetailText: {
    color: "#999",
    fontSize: 14,
    textAlign: "center",
    marginBottom: 4,
  },
  promotionModal: {
    backgroundColor: "#2c2c2c",
    borderRadius: 12,
    padding: 20,
    alignItems: "center",
    borderWidth: 1,
    borderColor: "#555",
  },
  promotionTitle: {
    color: "#fff",
    fontSize: 18,
    fontWeight: "bold",
    marginBottom: 20,
    textAlign: "center",
  },
  promotionOptions: {
    flexDirection: "row",
    justifyContent: "center",
    marginBottom: 20,
    flexWrap: "wrap",
  },
  promotionOption: {
    margin: 8,
    padding: 12,
    backgroundColor: "#F0D9B5",
    borderRadius: 8,
    minWidth: 50,
    minHeight: 50,
    justifyContent: "center",
    alignItems: "center",
  },
  promotionPiece: {
    fontSize: 28,
    textAlign: "center",
    color: "#000",
  },
  cancelButton: {
    paddingHorizontal: 20,
    paddingVertical: 10,
    backgroundColor: "#666",
    borderRadius: 8,
  },
  cancelButtonText: {
    color: "#fff",
    fontSize: 16,
    fontWeight: "bold",
  },
})<|MERGE_RESOLUTION|>--- conflicted
+++ resolved
@@ -202,11 +202,7 @@
     winnerName?: string | null
     finalPoints?: { white: number; black: number }
   }>({})
-
-<<<<<<< HEAD
-=======
-
->>>>>>> 303c6453
+  
   const lastUpdateRef = useRef<number>(Date.now())
   const gameStartTimeRef = useRef<number | null>(null)
   const isFirstMoveRef = useRef<boolean>(true) // Track if this is the first move
@@ -836,12 +832,8 @@
     Alert.alert("Warning", message)
   }
 
-<<<<<<< HEAD
   const lastActiveColorRef = useRef<"white" | "black" | null>(null)
-=======
-  const lastActiveColorRef = useRef<"white" | "black" | null>(null);
-
->>>>>>> 303c6453
+
   useEffect(() => {
     // Clear existing timers
     if (timerRef.current) {
@@ -853,7 +845,6 @@
       return
     }
 
-<<<<<<< HEAD
     const currentWhiteTime = safeTimerValue(gameState.timeControl.timers.white)
     const currentBlackTime = safeTimerValue(gameState.timeControl.timers.black)
 
@@ -868,39 +859,6 @@
     }
 
     timerRef.current = setInterval(() => {
-=======
-    if (isSixPointer) {
-      const isActivePlayerTurn = gameState.board.activeColor === playerColor && isMyTurn
-
-      // Only reset timer if the turn just switched to this player
-      if (isActivePlayerTurn && lastActiveColorRef.current !== playerColor) {
-        setSixPointerTimer(perMoveTime)
-        lastActiveColorRef.current = playerColor
-      } else if (!isActivePlayerTurn) {
-        lastActiveColorRef.current = gameState.board.activeColor
-      }
-
-      if (isActivePlayerTurn) {
-        sixPointerTimerRef.current = setInterval(() => {
-          setSixPointerTimer((prev: number) => {
-            if (prev <= 1000) {
-              if (sixPointerTimerRef.current) {
-                clearInterval(sixPointerTimerRef.current)
-                sixPointerTimerRef.current = null
-              }
-              // Penalty: -1 point, forfeit turn
-              const color = gameState.board.activeColor
-              setSixPointerPoints((pts) => ({ ...pts, [color]: pts[color] - 1 }))
-              setSixPointerMoves((moves) => ({ ...moves, [color]: moves[color] + 1 }))
-              return 0
-            }
-            return prev - 1000
-          })
-        }, 1000)
-      }
-    } else {
-      // Regular timer logic
->>>>>>> 303c6453
       const now = Date.now()
       const serverSync = lastServerSync.current // Snapshot from last server update
 
